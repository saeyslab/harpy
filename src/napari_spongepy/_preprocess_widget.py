"""
Napari widget for preprocessing raw (Resolve) spatial transcriptomics
microscopy images with nuclear stains. The goal of preprocessing
is to improve the image quality so that subsequent image segmentation
will be more accurate.
"""
from typing import Generator

<<<<<<< HEAD
from typing import List

=======
>>>>>>> a7497b1e
import cv2
import napari
import napari.layers
import napari.types
import napari.utils
import numpy as np
from magicgui import magic_factory
<<<<<<< HEAD
from scipy import ndimage


@magic_factory(call_button="Preprocess")
def preprocess_widget(
    image: napari.layers.Image,
    tophat_size: int = 45,
    contrast_clip: float = 2.5,
) -> List[napari.types.LayerDataTuple]:
    print(
        f"About to preprocess {image}; tophat_size={tophat_size} contrast_clip={contrast_clip}"
    )
    if image is None:
        return []
=======
from napari.qt.threading import thread_worker
from scipy import ndimage
>>>>>>> a7497b1e


@thread_worker(
    progress=True
)  # TODO: show string with description of current step in the napari progress bar
def _preprocess_worker(
    img, tophat_size: int, contrast_clip: float
) -> Generator[napari.types.LayerDataTuple, None, None]:

    # Find mask for inpainting the black tile boundary lines in raw Resolve images.
    maskLines = np.where(img == 0)  # find the location of the lines
    mask = np.zeros(img.shape, dtype=np.uint8)
    mask[maskLines[0], maskLines[1]] = 1  # put one values in the correct position
<<<<<<< HEAD

    # Perform Navier-Stokes inpainting on the black tile boundary lines.
    prg.set_description("Inpainting tile boundaries")
=======
    yield (
        mask,
        {"name": "Missing pixels"},
    )

    # Perform Navier-Stokes inpainting on the black tile boundary lines.
>>>>>>> a7497b1e
    inpainted_img = cv2.inpaint(
        img, inpaintMask=mask, inpaintRadius=15, flags=cv2.INPAINT_NS
    )
    img = inpainted_img
<<<<<<< HEAD
    prg.update(1)

    # Remove background using a tophat filter.
    prg.set_description("Tophat filtering")
    local_minimum_img = ndimage.minimum_filter(img, tophat_size)
    tophat_filtered_img = img - local_minimum_img
    img = tophat_filtered_img
    prg.update(1)

    # Enhance contrast
    prg.set_description("Enhancing contrast")
=======
    yield (
        inpainted_img,
        {"name": "Inpainted"},
    )

    # Remove background using a tophat filter.
    local_minimum_img = ndimage.minimum_filter(img, tophat_size)
    tophat_filtered_img = img - local_minimum_img
    img = tophat_filtered_img
    yield (
        tophat_filtered_img,
        {"name": "Tophat filtered"},
    )

    # Enhance contrast
>>>>>>> a7497b1e
    clahe = cv2.createCLAHE(clipLimit=contrast_clip, tileGridSize=(8, 8))
    img = clahe.apply(img)
    yield (
        img,
        {"name": "Preprocessed"},
    )


@magic_factory(call_button="Preprocess")
def preprocess_widget(
    viewer: napari.Viewer,
    image: napari.layers.Image,
    tophat_size: int = 45,
    contrast_clip: float = 2.5,
) -> None:
    print(
        f"About to preprocess {image}; tophat_size={tophat_size} contrast_clip={contrast_clip}"
    )
    if image is None:
        return

    worker = _preprocess_worker(image.data, tophat_size, contrast_clip)
    worker.yielded.connect(lambda ldt: _update_layer(viewer, ldt[0], ldt[1]["name"]))
    worker.start()


<<<<<<< HEAD
    return [
        (
            mask,
            {"name": "Missing pixels"},
        ),
        (
            inpainted_img,
            {"name": "Inpainted"},
        ),
        (
            tophat_filtered_img,
            {"name": "Tophat filtered"},
        ),
        (
            img,
            {"name": "Preprocessed"},
        ),
    ]
=======
def _update_layer(viewer, img, name):
    try:
        # if the layer exists, update its data
        viewer.layers[name].data = img
    except KeyError:
        # otherwise add it to the viewer
        viewer.add_image(img, name=name)
>>>>>>> a7497b1e
<|MERGE_RESOLUTION|>--- conflicted
+++ resolved
@@ -6,11 +6,6 @@
 """
 from typing import Generator
 
-<<<<<<< HEAD
-from typing import List
-
-=======
->>>>>>> a7497b1e
 import cv2
 import napari
 import napari.layers
@@ -18,25 +13,8 @@
 import napari.utils
 import numpy as np
 from magicgui import magic_factory
-<<<<<<< HEAD
-from scipy import ndimage
-
-
-@magic_factory(call_button="Preprocess")
-def preprocess_widget(
-    image: napari.layers.Image,
-    tophat_size: int = 45,
-    contrast_clip: float = 2.5,
-) -> List[napari.types.LayerDataTuple]:
-    print(
-        f"About to preprocess {image}; tophat_size={tophat_size} contrast_clip={contrast_clip}"
-    )
-    if image is None:
-        return []
-=======
 from napari.qt.threading import thread_worker
 from scipy import ndimage
->>>>>>> a7497b1e
 
 
 @thread_worker(
@@ -50,35 +28,16 @@
     maskLines = np.where(img == 0)  # find the location of the lines
     mask = np.zeros(img.shape, dtype=np.uint8)
     mask[maskLines[0], maskLines[1]] = 1  # put one values in the correct position
-<<<<<<< HEAD
-
-    # Perform Navier-Stokes inpainting on the black tile boundary lines.
-    prg.set_description("Inpainting tile boundaries")
-=======
     yield (
         mask,
         {"name": "Missing pixels"},
     )
 
     # Perform Navier-Stokes inpainting on the black tile boundary lines.
->>>>>>> a7497b1e
     inpainted_img = cv2.inpaint(
         img, inpaintMask=mask, inpaintRadius=15, flags=cv2.INPAINT_NS
     )
     img = inpainted_img
-<<<<<<< HEAD
-    prg.update(1)
-
-    # Remove background using a tophat filter.
-    prg.set_description("Tophat filtering")
-    local_minimum_img = ndimage.minimum_filter(img, tophat_size)
-    tophat_filtered_img = img - local_minimum_img
-    img = tophat_filtered_img
-    prg.update(1)
-
-    # Enhance contrast
-    prg.set_description("Enhancing contrast")
-=======
     yield (
         inpainted_img,
         {"name": "Inpainted"},
@@ -94,7 +53,6 @@
     )
 
     # Enhance contrast
->>>>>>> a7497b1e
     clahe = cv2.createCLAHE(clipLimit=contrast_clip, tileGridSize=(8, 8))
     img = clahe.apply(img)
     yield (
@@ -121,31 +79,10 @@
     worker.start()
 
 
-<<<<<<< HEAD
-    return [
-        (
-            mask,
-            {"name": "Missing pixels"},
-        ),
-        (
-            inpainted_img,
-            {"name": "Inpainted"},
-        ),
-        (
-            tophat_filtered_img,
-            {"name": "Tophat filtered"},
-        ),
-        (
-            img,
-            {"name": "Preprocessed"},
-        ),
-    ]
-=======
 def _update_layer(viewer, img, name):
     try:
         # if the layer exists, update its data
         viewer.layers[name].data = img
     except KeyError:
         # otherwise add it to the viewer
-        viewer.add_image(img, name=name)
->>>>>>> a7497b1e
+        viewer.add_image(img, name=name)
--- conflicted
+++ resolved
@@ -1,223 +1,213 @@
-import matplotlib.pyplot as plt
-import pandas as pd
-import squidpy as sq
-from omegaconf import DictConfig
-from skimage import io
-
-from napari_spongepy import functions as fc
-from napari_spongepy import utils
-
-log = utils.get_pylogger(__name__)
-
-
-def clean(cfg: DictConfig, results: dict) -> DictConfig:
-    img = io.imread(cfg.dataset.image)
-
-    # Perform tilingCorrection on whole image
-    if cfg.clean.tilingCorrection:
-        img_correct, flatfield = fc.tilingCorrection(img=img, device=cfg.clean.device)
-        if cfg.paths.tiling_correction:
-            log.info(f"Writing tiling plots to {cfg.paths.tiling_correction}")
-            fc.tilingCorrectionPlot(
-                img_correct, flatfield, img, cfg.paths.tiling_correction
-            )
-        img = img_correct
-
-    # Image subset for faster processing
-    if cfg.subset:
-        subset = utils.parse_subset(cfg.subset)
-        log.info(f"Subset is {subset}")
-<<<<<<< HEAD
-        img = img[subset]
-=======
-        img = io.imread(cfg.dataset.image)[subset]
-    else:
-        img = io.imread(cfg.dataset.image)
-
-    # Perform BaSiCCorrection
-    if cfg.clean.basic_correction:
-        img, _ = fc.BasiCCorrection(img=img, device=cfg.device)
->>>>>>> e46e5482
-
-    # Preprocess Image
-    img_preprocess = fc.preprocessImage(
-        img=img,
-        size_tophat=cfg.clean.size_tophat,
-        contrast_clip=cfg.clean.contrast_clip,
-    )
-
-    if cfg.paths.preprocess:
-        log.info(f"Writing preprocess plots to {cfg.paths.preprocess}")
-        fc.preprocessImagePlot(
-            img_preprocess, img, cfg.clean.small_size_vis, cfg.paths.preprocess
-        )
-
-    results = {"preprocessimg": img_preprocess}
-
-    return cfg, results
-
-
-def segment(cfg: DictConfig, results: dict) -> DictConfig:
-    import numpy as np
-
-    img = results["preprocessimg"]
-
-    masks, masks_i, polygons = fc.segmentation(
-        img,
-        cfg.device,
-        cfg.segmentation.min_size,
-        cfg.segmentation.flow_threshold,
-        cfg.segmentation.diameter,
-        cfg.segmentation.cellprob_threshold,
-        cfg.segmentation.model_type,
-        cfg.segmentation.channels,
-    )
-
-    if cfg.paths.segmentation:
-        log.info(f"Writing segmentation plots to {cfg.paths.segmentation}")
-        fc.segmentationPlot(
-            img,
-            masks_i,
-            polygons,
-            channels=cfg.segmentation.channels,
-            small_size_vis=cfg.segmentation.small_size_vis,
-            output=cfg.paths.segmentation,
-        )
-
-    if cfg.paths.masks:
-        log.info(f"Writing masks to {cfg.paths.masks}")
-        np.save(cfg.paths.masks, masks)
-    results["segmentationmasks"] = masks
-
-    return cfg, results
-
-
-def allocate(cfg: DictConfig, results: dict) -> DictConfig:
-    masks = results["segmentationmasks"]
-    img = results["preprocessimg"]
-
-    adata = fc.create_adata_quick(
-        cfg.dataset.coords, img, masks, cfg.allocate.library_id
-    )
-    if cfg.paths.polygons:
-        log.info(f"Writing polygon plot to {cfg.paths.polygons}")
-        fc.plot_shapes(
-            adata,
-            cfg.allocate.polygon_column or None,
-            cfg.allocate.polygon_cmap,
-            cfg.allocate.polygon_alpha,
-            cfg.allocate.polygon_crd or None,
-            output=cfg.paths.polygons,
-        )
-
-    adata, adata_orig = fc.preprocessAdata(
-        adata, masks, cfg.allocate.nuc_size_norm, cfg.allocate.n_comps
-    )
-    if cfg.paths.preprocess_adata:
-        log.info(f"Writing preprocess_adata plot to {cfg.paths.preprocess_adata}")
-        fc.preprocesAdataPlot(adata, adata_orig, output=cfg.paths.preprocess_adata)
-    if cfg.paths.total_counts:
-        log.info(f"Writing total count plot to {cfg.paths.total_counts}")
-        fc.plot_shapes(
-            adata,
-            cfg.allocate.total_counts_column or None,
-            cfg.allocate.total_counts_cmap,
-            cfg.allocate.total_counts_alpha,
-            cfg.allocate.total_counts_crd or None,
-            output=cfg.paths.total_counts,
-        )
-
-    adata, _ = fc.filter_on_size(adata, cfg.allocate.min_size, cfg.allocate.max_size)
-    if cfg.paths.distance:
-        log.info(f"Writing distance plot to {cfg.paths.distance}")
-        fc.plot_shapes(
-            adata,
-            cfg.allocate.distance_column or None,
-            cfg.allocate.distance_cmap,
-            cfg.allocate.distance_alpha,
-            cfg.allocate.distance_crd or None,
-            output=cfg.paths.distance,
-        )
-
-    fc.clustering(
-        adata,
-        cfg.allocate.pcs,
-        cfg.allocate.neighbors,
-        cfg.allocate.spot_size,
-        cfg.allocate.cluster_resolution,
-        output=cfg.paths.score_genes,
-    )
-    if cfg.paths.leiden:
-        log.info(f"Writing leiden plot to {cfg.paths.leiden}")
-        fc.plot_shapes(
-            adata,
-            cfg.allocate.leiden_column or None,
-            cfg.allocate.leiden_cmap,
-            cfg.allocate.leiden_alpha,
-            cfg.allocate.leiden_crd or None,
-            output=cfg.paths.leiden,
-        )
-
-    results["adata"] = adata
-
-    return cfg, results
-
-
-def annotate(cfg: DictConfig, results: dict) -> DictConfig:
-    adata = results["adata"]
-    mg_dict, _ = fc.scoreGenesLiver(adata, cfg.dataset.markers, cfg.annotate.row_norm)
-    results["adata"] = adata
-    results["mg_dict"] = mg_dict
-
-    return cfg, results
-
-
-def visualize(cfg: DictConfig, results: dict) -> DictConfig:
-    adata = results["adata"]
-    mg_dict = results["mg_dict"]
-
-    adata.obs["Hep"] = (adata.obs["Hepatocytes"] > 5.6).astype(int)
-
-    for i in range(0, len(adata.obs)):
-        if adata.obs["Hepatocytes"].iloc[i] < 5.6:
-            adata.obs["Hepatocytes"].iloc[i] = adata.obs["Hepatocytes"].iloc[i] / 7
-
-    adata, color_dict = fc.clustercleanliness(
-        adata, genes=list(mg_dict.keys()), liver=cfg.visualize.liver
-    )
-
-    if cfg.paths.cluster_cleanliness:
-        log.info(f"Writing cluster cleanliness plot to {cfg.paths.cluster_cleanliness}")
-        fc.clustercleanlinessPlot(
-            adata,
-            color_dict,
-            cfg.visualize.crd,
-            cfg.visualize.liver,
-            output=cfg.paths.cluster_cleanliness,
-        )
-
-    adata.raw.var.index.names = ["genes"]
-    adata.var.index.names = ["genes"]
-    adata.obsm["spatial"] = adata.obsm["spatial"].rename({0: "X", 1: "Y"}, axis=1)
-
-    sq.gr.spatial_neighbors(adata, coord_type="generic")
-    sq.gr.nhood_enrichment(adata, cluster_key="maxScores")
-    sq.pl.nhood_enrichment(adata, cluster_key="maxScores", method="ward")
-    if cfg.paths.nhood:
-        plt.savefig(cfg.paths.nhood + ".png", bbox_inches="tight")
-
-    del adata.obsm["polygons"]["color"]
-    adata.obsm["polygons"]["geometry"].to_file(cfg.paths.geojson, driver="GeoJSON")
-
-    adata.obsm["polygons"] = pd.DataFrame(
-        {
-            "linewidth": adata.obsm["polygons"]["linewidth"],
-            "X": adata.obsm["polygons"]["X"],
-            "Y": adata.obsm["polygons"]["Y"],
-        }
-    )
-    adata.write(cfg.paths.h5ad)
-
-    log.info("Pipeline finished")
-
-    return cfg, results
+import matplotlib.pyplot as plt
+import pandas as pd
+import squidpy as sq
+from omegaconf import DictConfig
+from skimage import io
+
+from napari_spongepy import functions as fc
+from napari_spongepy import utils
+
+log = utils.get_pylogger(__name__)
+
+
+def clean(cfg: DictConfig, results: dict) -> DictConfig:
+    img = io.imread(cfg.dataset.image)
+
+    # Perform tilingCorrection on whole image
+    if cfg.clean.tilingCorrection:
+        img_correct, flatfield = fc.tilingCorrection(img=img, device=cfg.clean.device)
+        if cfg.paths.tiling_correction:
+            log.info(f"Writing tiling plots to {cfg.paths.tiling_correction}")
+            fc.tilingCorrectionPlot(
+                img_correct, flatfield, img, cfg.paths.tiling_correction
+            )
+        img = img_correct
+
+    # Image subset for faster processing
+    if cfg.subset:
+        subset = utils.parse_subset(cfg.subset)
+        log.info(f"Subset is {subset}")
+        img = img[subset]
+
+    # Preprocess Image
+    img_preprocess = fc.preprocessImage(
+        img=img,
+        size_tophat=cfg.clean.size_tophat,
+        contrast_clip=cfg.clean.contrast_clip,
+    )
+
+    if cfg.paths.preprocess:
+        log.info(f"Writing preprocess plots to {cfg.paths.preprocess}")
+        fc.preprocessImagePlot(
+            img_preprocess, img, cfg.clean.small_size_vis, cfg.paths.preprocess
+        )
+
+    results = {"preprocessimg": img_preprocess}
+
+    return cfg, results
+
+
+def segment(cfg: DictConfig, results: dict) -> DictConfig:
+    import numpy as np
+
+    img = results["preprocessimg"]
+
+    masks, masks_i, polygons = fc.segmentation(
+        img,
+        cfg.device,
+        cfg.segmentation.min_size,
+        cfg.segmentation.flow_threshold,
+        cfg.segmentation.diameter,
+        cfg.segmentation.cellprob_threshold,
+        cfg.segmentation.model_type,
+        cfg.segmentation.channels,
+    )
+
+    if cfg.paths.segmentation:
+        log.info(f"Writing segmentation plots to {cfg.paths.segmentation}")
+        fc.segmentationPlot(
+            img,
+            masks_i,
+            polygons,
+            channels=cfg.segmentation.channels,
+            small_size_vis=cfg.segmentation.small_size_vis,
+            output=cfg.paths.segmentation,
+        )
+
+    if cfg.paths.masks:
+        log.info(f"Writing masks to {cfg.paths.masks}")
+        np.save(cfg.paths.masks, masks)
+    results["segmentationmasks"] = masks
+
+    return cfg, results
+
+
+def allocate(cfg: DictConfig, results: dict) -> DictConfig:
+    masks = results["segmentationmasks"]
+    img = results["preprocessimg"]
+
+    adata = fc.create_adata_quick(
+        cfg.dataset.coords, img, masks, cfg.allocate.library_id
+    )
+    if cfg.paths.polygons:
+        log.info(f"Writing polygon plot to {cfg.paths.polygons}")
+        fc.plot_shapes(
+            adata,
+            cfg.allocate.polygon_column or None,
+            cfg.allocate.polygon_cmap,
+            cfg.allocate.polygon_alpha,
+            cfg.allocate.polygon_crd or None,
+            output=cfg.paths.polygons,
+        )
+
+    adata, adata_orig = fc.preprocessAdata(
+        adata, masks, cfg.allocate.nuc_size_norm, cfg.allocate.n_comps
+    )
+    if cfg.paths.preprocess_adata:
+        log.info(f"Writing preprocess_adata plot to {cfg.paths.preprocess_adata}")
+        fc.preprocesAdataPlot(adata, adata_orig, output=cfg.paths.preprocess_adata)
+    if cfg.paths.total_counts:
+        log.info(f"Writing total count plot to {cfg.paths.total_counts}")
+        fc.plot_shapes(
+            adata,
+            cfg.allocate.total_counts_column or None,
+            cfg.allocate.total_counts_cmap,
+            cfg.allocate.total_counts_alpha,
+            cfg.allocate.total_counts_crd or None,
+            output=cfg.paths.total_counts,
+        )
+
+    adata, _ = fc.filter_on_size(adata, cfg.allocate.min_size, cfg.allocate.max_size)
+    if cfg.paths.distance:
+        log.info(f"Writing distance plot to {cfg.paths.distance}")
+        fc.plot_shapes(
+            adata,
+            cfg.allocate.distance_column or None,
+            cfg.allocate.distance_cmap,
+            cfg.allocate.distance_alpha,
+            cfg.allocate.distance_crd or None,
+            output=cfg.paths.distance,
+        )
+
+    fc.clustering(
+        adata,
+        cfg.allocate.pcs,
+        cfg.allocate.neighbors,
+        cfg.allocate.spot_size,
+        cfg.allocate.cluster_resolution,
+        output=cfg.paths.score_genes,
+    )
+    if cfg.paths.leiden:
+        log.info(f"Writing leiden plot to {cfg.paths.leiden}")
+        fc.plot_shapes(
+            adata,
+            cfg.allocate.leiden_column or None,
+            cfg.allocate.leiden_cmap,
+            cfg.allocate.leiden_alpha,
+            cfg.allocate.leiden_crd or None,
+            output=cfg.paths.leiden,
+        )
+
+    results["adata"] = adata
+
+    return cfg, results
+
+
+def annotate(cfg: DictConfig, results: dict) -> DictConfig:
+    adata = results["adata"]
+    mg_dict, _ = fc.scoreGenesLiver(adata, cfg.dataset.markers, cfg.annotate.row_norm)
+    results["adata"] = adata
+    results["mg_dict"] = mg_dict
+
+    return cfg, results
+
+
+def visualize(cfg: DictConfig, results: dict) -> DictConfig:
+    adata = results["adata"]
+    mg_dict = results["mg_dict"]
+
+    adata.obs["Hep"] = (adata.obs["Hepatocytes"] > 5.6).astype(int)
+
+    for i in range(0, len(adata.obs)):
+        if adata.obs["Hepatocytes"].iloc[i] < 5.6:
+            adata.obs["Hepatocytes"].iloc[i] = adata.obs["Hepatocytes"].iloc[i] / 7
+
+    adata, color_dict = fc.clustercleanliness(
+        adata, genes=list(mg_dict.keys()), liver=cfg.visualize.liver
+    )
+
+    if cfg.paths.cluster_cleanliness:
+        log.info(f"Writing cluster cleanliness plot to {cfg.paths.cluster_cleanliness}")
+        fc.clustercleanlinessPlot(
+            adata,
+            color_dict,
+            cfg.visualize.crd,
+            cfg.visualize.liver,
+            output=cfg.paths.cluster_cleanliness,
+        )
+
+    adata.raw.var.index.names = ["genes"]
+    adata.var.index.names = ["genes"]
+    adata.obsm["spatial"] = adata.obsm["spatial"].rename({0: "X", 1: "Y"}, axis=1)
+
+    sq.gr.spatial_neighbors(adata, coord_type="generic")
+    sq.gr.nhood_enrichment(adata, cluster_key="maxScores")
+    sq.pl.nhood_enrichment(adata, cluster_key="maxScores", method="ward")
+    if cfg.paths.nhood:
+        plt.savefig(cfg.paths.nhood + ".png", bbox_inches="tight")
+
+    del adata.obsm["polygons"]["color"]
+    adata.obsm["polygons"]["geometry"].to_file(cfg.paths.geojson, driver="GeoJSON")
+
+    adata.obsm["polygons"] = pd.DataFrame(
+        {
+            "linewidth": adata.obsm["polygons"]["linewidth"],
+            "X": adata.obsm["polygons"]["X"],
+            "Y": adata.obsm["polygons"]["Y"],
+        }
+    )
+    adata.write(cfg.paths.h5ad)
+
+    log.info("Pipeline finished")
+
+    return cfg, results
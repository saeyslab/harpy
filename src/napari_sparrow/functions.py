""" This file holds all the general functions that are used to build up the pipeline and the notebooks. The functions are odered by their occurence in the pipeline from top to bottom."""

# %load_ext autoreload
# %autoreload 2
import os
import warnings
from collections import namedtuple
from itertools import chain
from pathlib import Path
from typing import Dict, List, Optional, Tuple, Union

import cv2

os.environ["USE_PYGEOS"] = "0"
import itertools

import dask
import dask.array as da
import dask.dataframe as dd
import dask_image.ndfilters
import geopandas
import matplotlib
import matplotlib.colors as mpl
import matplotlib.pyplot as plt
import numpy as np
import pandas as pd
import rasterio
import scanpy as sc
import scipy as sp
import seaborn as sns
import shapely
import spatialdata
import squidpy as sq
import torch
import xarray as xr
import zarr
from affine import Affine
from aicsimageio import AICSImage
from anndata import AnnData
from basicpy import BaSiC
from cellpose import models
from dask import compute, delayed
from dask.array import Array
from dask.dataframe.core import DataFrame as DaskDataFrame
from dask_image import imread
from longsgis import voronoiDiagram4plg
from multiscale_spatial_image import to_multiscale
from numcodecs import Blosc
from pandas import DataFrame as PandasDataFrame
from rasterio import features
from scipy import ndimage
from scipy.ndimage import gaussian_filter
from scipy.ndimage.filters import gaussian_filter
from shapely.affinity import translate
from shapely.geometry import GeometryCollection, MultiPolygon, Polygon
from shapely.geometry.polygon import LinearRing
from spatial_image import to_spatial_image
from spatialdata import SpatialData


def create_sdata(
    filename_pattern: Union[str, Path, List[Union[str, Path]]],
    output_path: str | Path,
    layer_name="raw_image",
    chunks: Optional[int] = None,
    crd=None
):
<<<<<<< HEAD
    dask_array = imread.imread(filename_pattern)

    # make sure we have ( c, z, y, x )
    if len(dask_array.shape) == 4:
        # put channel dimension first (dask image puts channel dim last)
        dask_array = dask_array.transpose(3, 0, 1, 2)
    elif len(dask_array.shape) == 3:
        dask_array = dask_array[None, :, :, :]
    else:
        raise ValueError(
            f"Image has dimension { dask_array.shape }, while (c, z, y, x) is required."
        )

    if chunks:
        dask_array = dask_array.rechunk(chunks)

    # perform z-projection
    if dask_array.shape[1] > 1:
        dask_array = da.max(dask_array, axis=1)

    # if z-dimension is 1, then squeeze it.
    else:
        dask_array = dask_array.squeeze(1)
    if crd:
        dask_array=dask_array[:,crd[0]:crd[1],crd[2]:crd[3]]
=======
    dask_array = load_image_to_dask(filename_pattern=filename_pattern, chunks=chunks)

>>>>>>> 476f6e7b
    sdata = spatialdata.SpatialData()

    spatial_image = spatialdata.models.Image2DModel.parse(
        dask_array, dims=("c", "y", "x")
    )

    y_coords = xr.DataArray(np.arange(dask_array.shape[1], dtype="float64"), dims="y")
    x_coords = xr.DataArray(np.arange(dask_array.shape[2], dtype="float64"), dims="x")

    # If bug in spatialdata is fixed where coordinates are lost when saving to zarr, coordinates should be set here.
    # spatial_image=spatial_image.assign_coords({ 'y': y_coords, 'x': x_coords} )
    sdata.add_image(name=layer_name, image=spatial_image)

    sdata.write(output_path)

    # writing to zarr loses coordinates
    sdata.images[layer_name] = sdata[layer_name].assign_coords(
        {"y": y_coords, "x": x_coords}
    )

    return sdata


def load_image_to_dask(
    filename_pattern: Union[str, Path, List[Union[str, Path]]],
    chunks: Optional[int] = None,
) -> da.Array:
    """
    Load images into a dask array.

    This function facilitates the loading of one or more images into a 3D dask array.
    These images are designated by a provided filename pattern. The resulting dask
    array will have three dimensions structured as follows: channel (c), y, and x.

    The filename pattern parameter can be formatted in three ways:
    - A path to a single image, either grayscale or multiple channels.
        Examples:
        DAPI_z3.tif -> single channel
        DAPI_Poly_z3.tif -> multi (DAPI, Poly) channel
    - A pattern representing a collection of z-stacks (if this is the case, a z-projection
    is performed which selects the maximum intensity value across the z-dimension). 
        Examples:
        DAPI_z*.tif -> z-projection performed
        DAPI_Poly_z*.tif -> z-projection performed
    - A list of filename patterns (where each list item corresponds to a different channel)
        Examples
        [ DAPI_z3.tif, Poly_z3.tif ] -> multi (DAPI, Poly) channel
        [ DAPI_z*.tif, Poly_z*.tif ] -> multi (DAPI, Poly) channel, z projection performed

    Parameters
    ----------
    filename_pattern : Union[str, Path, List[Union[str, Path]]]
        The filename pattern, path or list of filename patterns to the images that
        should be loaded. In case of a list, each list item should represent a different
        channel, and each image corresponding to a filename pattern should represent
        a different z-stack.
    chunks : int, optional
        Chunk size for rechunking the resulting dask array. If not provided (None),
        the array will not be rechunked.

    Returns
    -------
    dask.array.Array
        The resulting 3D dask array with dimensions ordered as: (c, y, x).

    Raises
    ------
    ValueError
        If an image is not 3D (z,y,x), a ValueError is raised. z-dimension can be 1.
    """

    if isinstance(filename_pattern, list):
        # if filename pattern is a list, create (c, y, x) for each filename pattern
        dask_arrays = [load_image_to_dask(f, chunks) for f in filename_pattern]
        dask_array = da.concatenate(dask_arrays, axis=0)
        # add z- dimension, we want (c,z,y,x)
        dask_array = dask_array[:, None, :, :]
    else:
        dask_array = imread.imread(filename_pattern)
        # put channel dimension first (dask image puts channel dim last)
        if len(dask_array.shape) == 4:
            dask_array = dask_array.transpose(3, 0, 1, 2)
        # make sure we have ( c, z, y, x )
        # dask image does not add channel dim for images with channel dim==1, so add it here
        elif len(dask_array.shape) == 3:
            dask_array = dask_array[None, :, :, :]
        elif len(dask_array.shape) < 3:
            raise ValueError(
                f"Image has dimension { dask_array.shape }, while (z, y, x) is required."
            )

    if chunks:
        dask_array = dask_array.rechunk(chunks)

    # perform z-projection
    if dask_array.shape[1] > 1:
        dask_array = da.max(dask_array, axis=1)
        print(dask_array)
    # if z-dimension is 1, then squeeze it.
    else:
        dask_array = dask_array.squeeze(1)

    return dask_array


def tilingCorrection(
    sdata: SpatialData,
    tile_size: int = 2144,
    crop_param: Optional[Tuple[int, int, int]] = None,
    output_layer: str = "tiling_correction",
) -> Tuple[SpatialData, List[np.ndarray]]:
    """Returns the corrected image and the flatfield array

    This function corrects for the tiling effect that occurs in some image data for example the resolve dataset.
    The illumination within the tiles is adjusted, afterwards the tiles are connected as a whole image by inpainting the lines between the tiles.
    """

    layer = [*sdata.images][-1]

    result_list=[]
    flatfields=[]

    for channel in sdata[ layer ].c.data:

        ic = sq.im.ImageContainer(sdata[layer].isel(c=channel), layer=layer)

        x_coords = ic.data.x.data
        y_coords = ic.data.y.data

        # Create the tiles
        tiles = ic.generate_equal_crops(size=tile_size, as_array=layer)
        tiles = np.array([tile + 1 if ~np.any(tile) else tile for tile in tiles])
        black = np.array([1 if ~np.any(tile - 1) else 0 for tile in tiles])  # determine if

        # create the masks for inpainting
        i_mask = (
            np.block(
                [
                    list(tiles[i : i + (ic.shape[1] // tile_size)])
                    for i in range(0, len(tiles), ic.shape[1] // tile_size)
                ]
            ).astype(np.uint16)
            == 0
        )
        if tiles.shape[0] < 5:
            print(
                "There aren't enough tiles to perform tiling correction (less than 5). This step will be skipped."
            )
            tiles_corrected = tiles
            flatfields.append( None )
        else:
            basic = BaSiC(smoothness_flatfield=1)
            basic.fit(tiles)
            flatfields.append( basic.flatfield )
            tiles_corrected = basic.transform(tiles)

        tiles_corrected = np.array(
            [
                tiles[number] if black[number] == 1 else tile
                for number, tile in enumerate(tiles_corrected)
            ]
        )

        # Stitch the tiles back together
        i_new = np.block(
            [
                list(tiles_corrected[i : i + (ic.shape[1] // tile_size)])
                for i in range(0, len(tiles_corrected), ic.shape[1] // tile_size)
            ]
        ).astype(np.uint16)

        ic = sq.im.ImageContainer(i_new, layer=layer)
        ic.add_img(
            i_mask.astype(np.uint8),
            layer="mask_black_lines",
        )

        ic[layer] = ic[layer].assign_coords({"y": y_coords, "x": x_coords})

        if crop_param:
            ic = ic.crop_corner(y=crop_param[1], x=crop_param[0], size=crop_param[2])

            x_coords = ic.data.x.data
            y_coords = ic.data.y.data

        # Perform inpainting
        ic.apply(
            {"0": cv2.inpaint},
            layer=layer,
            drop=False,
            channel=0,
            new_layer=output_layer,
            copy=False,
            # chunks=10,
            fn_kwargs={
                "inpaintMask": ic.data.mask_black_lines.squeeze().to_numpy(),
                "inpaintRadius": 55,
                "flags": cv2.INPAINT_NS,
            },
        )

        # result for each channel
        result_list.append( ic[ output_layer ].data )

    # make one dask array of shape (c,y,x)
    result = da.concatenate(result_list, axis=-1).transpose(3, 0, 1, 2).squeeze(-1)

    spatial_image = spatialdata.models.Image2DModel.parse(result, dims=("c", "y", "x"))

    # if bug is fixed in spatialdata, you should set coordinates here, not after adding image to sdata
    spatial_image = spatial_image.assign_coords({"y": y_coords, "x": x_coords})

    # during adding of image it is written to zarr store
    sdata.add_image(name=output_layer, image=spatial_image)

    # add coordinates, due to bug these are lost when writing to zarr store
    sdata.images[output_layer] = sdata[output_layer].assign_coords(
        {"y": y_coords, "x": x_coords}
    )

    return sdata, flatfields


def tilingCorrectionPlot(
    img: np.ndarray, flatfield: np.ndarray, img_orig: np.ndarray, output: str = None
) -> None:
    """Creates the plots based on the correction overlay and the original and corrected images."""

    # disable interactive mode
    # if output:
    #    plt.ioff()

    # Tile correction overlay
    if flatfield is not None:
        fig1, ax1 = plt.subplots(1, 1, figsize=(20, 10))
        ax1.imshow(flatfield, cmap="gray")
        ax1.set_title("Correction performed per tile")

        # Save the plot to ouput
        if output:
            plt.close(fig1)
            fig1.savefig(output + "0.png")

    # Original and corrected image
    fig2, ax2 = plt.subplots(1, 2, figsize=(20, 10))
    ax2[0].imshow(img, cmap="gray")
    ax2[0].set_title("Corrected image")
    ax2[1].imshow(img_orig, cmap="gray")
    ax2[1].set_title("Original image")
    ax2[0].spines["top"].set_visible(False)
    ax2[0].spines["right"].set_visible(False)
    ax2[0].spines["bottom"].set_visible(False)
    ax2[0].spines["left"].set_visible(False)
    ax2[1].spines["top"].set_visible(False)
    ax2[1].spines["right"].set_visible(False)
    ax2[1].spines["bottom"].set_visible(False)
    ax2[1].spines["left"].set_visible(False)

    # Save the plot to ouput
    if output:
        plt.close(fig2)
        fig2.savefig(output + "1.png")


def tophat_filtering(
    sdata: SpatialData,
    output_layer="tophat_filtered",
    size_tophat: int = 85,
) -> SpatialData:
    # this is function to do tophat filtering using dask

    # take the last image as layer to do next step in pipeline
    layer = [*sdata.images][-1]

    # TODO size_tophat maybe different for different channels, probably fix this with size_tophat as a list.
    # Initialize list to store results
    result_list = []

    for channel in sdata[layer].c.data:
        image_array = sdata[layer].isel(c=channel).data

        # Apply the minimum filter
        minimum_t = dask_image.ndfilters.minimum_filter(image_array, size_tophat)

        # Apply the maximum filter
        max_of_min_t = dask_image.ndfilters.maximum_filter(minimum_t, size_tophat)

        # Subtract max_of_min_t from image_array and store in result_list
        result_list.append(image_array - max_of_min_t)

    result = da.stack(result_list, axis=0)

    spatial_image = spatialdata.models.Image2DModel.parse(result, dims=("c", "y", "x"))

    y_coords = sdata[layer].y.data
    x_coords = sdata[layer].x.data

    # if bug is fixed in spatialdata, you should set coordinates here, not after adding image to sdata
    spatial_image = spatial_image.assign_coords({"y": y_coords, "x": x_coords})

    # during adding of image it is written to zarr store
    sdata.add_image(name=output_layer, image=spatial_image)

    # add coordinates, due to bug these are lost when writing to zarr store
    sdata.images[output_layer] = sdata[output_layer].assign_coords(
        {"y": y_coords, "x": x_coords}
    )

    return sdata


def clahe_processing(
    sdata: SpatialData,
    output_layer: str = "clahe",
    contrast_clip: int = 3.5,
    chunksize_clahe: int = 10000,
) -> SpatialData:
    # TODO take whole image as chunksize + overlap tuning

    layer = [*sdata.images][-1]

    x_coords = sdata[layer].x.data
    y_coords = sdata[layer].y.data

    # convert to imagecontainer, because apply not yet implemented in sdata
    ic = sq.im.ImageContainer(sdata[layer], layer=layer)

    result_list = []

    for channel in sdata[layer].c.data:
        clahe = cv2.createCLAHE(clipLimit=contrast_clip, tileGridSize=(8, 8))

        ic_clahe = ic.apply(
            {"0": clahe.apply},
            layer=layer,
            new_layer=output_layer,
            drop=True,
            channel=channel,
            copy=True,
            chunks=chunksize_clahe,
            lazy=True,
            # depth=1000,
            # boundary='reflect'
        )

        # squeeze channel dim and z-dimension
        result_list.append(ic_clahe["clahe"].data.squeeze(axis=(2, 3)))

    result = da.stack(result_list, axis=0)

<<<<<<< HEAD
    ic_clahe = ic.apply(
        {"0": clahe.apply},
        layer=layer,
        new_layer=output_layer,
        drop=True,
        channel=0,
        copy=True,
        chunks=chunksize_clahe,
        lazy=True,
        depth=3000,
        boundary='reflect'
    )
=======
    spatial_image = spatialdata.models.Image2DModel.parse(result, dims=("c", "y", "x"))
>>>>>>> 476f6e7b

    # if bug is fixed in spatialdata, you should set coordinates here, not after adding image to sdata
    spatial_image = spatial_image.assign_coords({"y": y_coords, "x": x_coords})

    # during adding of image it is written to zarr store
    sdata.add_image(name=output_layer, image=spatial_image)

    # add coordinates, due to bug these are lost when writing to zarr store
    sdata.images[output_layer] = sdata[output_layer].assign_coords(
        {"y": y_coords, "x": x_coords}
    )

    return sdata


def cellpose(
    img,
    min_size=80,
    cellprob_threshold=-4,
    flow_threshold=0.85,
    diameter=100,
    model_type="cyto",
    channels=[1, 0],
    device="cpu",
):

    gpu = torch.cuda.is_available()
    model = models.Cellpose(gpu=gpu, model_type=model_type, device=torch.device(device))
    masks, _, _, _ = model.eval(
        img,
        diameter=diameter,
        channels=channels,
        min_size=min_size,
        flow_threshold=flow_threshold,
        cellprob_threshold=cellprob_threshold,
    )
    return masks


def segmentation_cellpose(
    sdata: SpatialData,
    layer: Optional[str] = None,
    output_layer: str = "segmentation_mask",
    crop_param: Optional[Tuple[int, int, int]] = None,
    device: str = "cpu",
    min_size: int = 80,
    flow_threshold: float = 0.6,
    diameter: int = 55,
    cellprob_threshold: int = 0,
    model_type: str = "nuclei",
    channels=[0, 0],
    chunks="auto",
    lazy=False,
) -> SpatialData:
    if layer is None:
        layer = [*sdata.images][-1]

    ic = sq.im.ImageContainer(sdata[layer], layer=layer)

    if crop_param:
        ic = ic.crop_corner(y=crop_param[1], x=crop_param[0], size=crop_param[2])
        # rechunk if you take crop, in order to be able to save as spatialdata object.
        # TODO check if this still necessary
        # for layer in ic.data.data_vars:
        #    chunksize = ic[layer].data.chunksize[0]
        #    ic[layer] = ic[layer].chunk(chunksize)

    sq.im.segment(
        img=ic,
        layer=layer,
        method=cellpose,
        channel=None,
        chunks=chunks,
        lazy=lazy,
        min_size=min_size,
        layer_added=output_layer,
        cellprob_threshold=cellprob_threshold,
        flow_threshold=flow_threshold,
        diameter=diameter,
        model_type=model_type,
        channels=channels,
        device=device,
    )

    imageContainerToSData(
        ic=ic, sdata=sdata, layers_im=[], layers_labels=[output_layer]
    )

    polygons = mask_to_polygons_layer_dask(mask=sdata[output_layer].data)
    polygons = polygons.dissolve(by="cells")

    x_coords = ic.data.x.data
    y_coords = ic.data.y.data

    x_translation = x_coords[0]
    y_translation = y_coords[0]

    polygons["geometry"] = polygons["geometry"].apply(
        lambda geom: translate(geom, xoff=x_translation, yoff=y_translation)
    )

    shapes_name = f'{output_layer}_boundaries'

    sdata.add_shapes(
        name=shapes_name,
        shapes=spatialdata.models.ShapesModel.parse(polygons),
    )

    return sdata


def imageContainerToSData(
    ic,
    sdata=None,
    layers_im=["corrected", "raw_image"],
    layers_labels=["segmentation_mask"],
):
    if sdata == None:
        sdata = spatialdata.SpatialData()

    # coordinates are not copied correctly from imagecontainer to spatialdata object, so do it 'by hand'
    x_coords = ic.data.x.data
    y_coords = ic.data.y.data

    temp = ic.data.rename_dims({"channels": "c"})

    for i in layers_im:
        spatial_image = spatialdata.models.Image2DModel.parse(
            temp[i].squeeze(dim="z").transpose("c", "y", "x")
        )
        spatial_image = spatial_image.assign_coords({"y": y_coords, "x": x_coords})
        sdata.add_image(name=i, image=spatial_image)
        # Due to bug in spatialdata, coordinates are lost after saving to .zarr, which happens automatically if sdata is backed by zarr store,
        # therefore assign coordinates again
        sdata.images[i] = sdata[i].assign_coords({"y": y_coords, "x": x_coords})

    for j in layers_labels:
        spatial_label = spatialdata.models.Labels2DModel.parse(
            temp[j].squeeze().transpose("y", "x")
        )
        spatial_label = spatial_label.assign_coords({"y": y_coords, "x": x_coords})
        sdata.add_labels(name=j, labels=spatial_label)
        # Due to bug in spatialdata, coordinates are lost after saving to .zarr, which happens automatically if sdata is backed by zarr store,
        # therefore assign coordinates again
        sdata.labels[j] = sdata[j].assign_coords({"y": y_coords, "x": x_coords})

    return sdata


def segmentationPlot(
    sdata,
    crd=None,
    layer: Optional[str] = None,
    channel: Optional[int] = None,
    shapes_layer="segmentation_mask_boundaries",
    output: str = None,
) -> None:
    if layer is None:
        layer = [*sdata.images][-1]

    si = sdata.images[layer]

    image_boundary = [si.x.data[0], si.x.data[-1] + 1, si.y.data[0], si.y.data[-1] + 1]

    if crd is not None:
        _crd = crd
        crd = overlapping_region_2D(crd, image_boundary)
        if crd is None:
            warnings.warn(
                (
                    f"Provided crd '{_crd}' and image_boundary '{image_boundary}' do not have any overlap. "
                    f"Please provide a crd that has some overlap with the image. "
                    f"Setting crd to image_boundary '{image_boundary}'."
                )
            )
            crd = image_boundary
    # if crd is None, set crd equal to image_boundary
    else:
        crd = image_boundary

    channels = [channel] if channel is not None else si.c.data

    for ch in channels:    

        fig, ax = plt.subplots(1, 2, figsize=(20, 20))
        si.isel(c=ch).squeeze().sel(
            x=slice(crd[0], crd[1]), y=slice(crd[2], crd[3])
        ).plot.imshow(cmap="gray", robust=True, ax=ax[0], add_colorbar=False)
        si.isel(c=ch).squeeze().sel(
            x=slice(crd[0], crd[1]), y=slice(crd[2], crd[3])
        ).plot.imshow(cmap="gray", robust=True, ax=ax[1], add_colorbar=False)
        sdata[shapes_layer].cx[crd[0] : crd[1], crd[2] : crd[3]].plot(
            ax=ax[1],
            edgecolor="white",
            linewidth=1,
            alpha=0.5,
            legend=True,
            aspect=1,
        )
        for i in range(len(ax)):
            ax[i].axes.set_aspect("equal")
            ax[i].set_xlim(crd[0], crd[1])
            ax[i].set_ylim(crd[2], crd[3])
            ax[i].invert_yaxis()
            ax[i].set_title("")
            # ax.axes.xaxis.set_visible(False)
            # ax.axes.yaxis.set_visible(False)
            ax[i].spines["top"].set_visible(False)
            ax[i].spines["right"].set_visible(False)
            ax[i].spines["bottom"].set_visible(False)
            ax[i].spines["left"].set_visible(False)

        # Save the plot to ouput
        if output:
            plt.close(fig)
            fig.savefig( f"{output}_{ch}")


def mask_to_polygons_layer(mask: np.ndarray) -> geopandas.GeoDataFrame:
    """Returns the polygons as GeoDataFrame

    This function converts the mask to polygons.
    https://rocreguant.com/convert-a-mask-into-a-polygon-for-images-using-shapely-and-rasterio/1786/
    """

    all_polygons = []
    all_values = []

    # Extract the polygons from the mask
    for shape, value in features.shapes(
        mask.astype(np.int32),
        mask=(mask > 0),
        transform=rasterio.Affine(1.0, 0, 0, 0, 1.0, 0),
    ):
        all_polygons.append(shapely.geometry.shape(shape))
        all_values.append(int(value))

    return geopandas.GeoDataFrame(dict(geometry=all_polygons), index=all_values)


def mask_to_polygons_layer_dask(mask: da.Array) -> geopandas.GeoDataFrame:
    """Returns the polygons as GeoDataFrame

    This function converts the mask to polygons.
    https://rocreguant.com/convert-a-mask-into-a-polygon-for-images-using-shapely-and-rasterio/1786/
    """

    # Define a function to extract polygons and values from each chunk
    @delayed
    def extract_polygons(mask_chunk: np.ndarray, chunk_coords: tuple) -> tuple:
        all_polygons = []
        all_values = []

        # Compute the boolean mask before passing it to the features.shapes() function
        bool_mask = mask_chunk > 0

        # Get chunk's top-left corner coordinates
        x_offset, y_offset = chunk_coords

        for shape, value in features.shapes(
            mask_chunk.astype(np.int32),
            mask=bool_mask,
            transform=rasterio.Affine(1.0, 0, y_offset, 0, 1.0, x_offset),
        ):
            all_polygons.append(shapely.geometry.shape(shape))
            all_values.append(int(value))

        return all_polygons, all_values

    # Map the extract_polygons function to each chunk
    # Create a list of delayed objects

    chunk_coords = list(
        itertools.product(
            *[range(0, s, cs) for s, cs in zip(mask.shape, mask.chunksize)]
        )
    )

    delayed_results = [
        extract_polygons(chunk, coord)
        for chunk, coord in zip(mask.to_delayed().flatten(), chunk_coords)
    ]
    # Compute the results
    results = dask.compute(*delayed_results, scheduler="threads")

    # Combine the results into a single list of polygons and values
    all_polygons = []
    all_values = []
    for polygons, values in results:
        all_polygons.extend(polygons)
        all_values.extend(values)

    # Create a GeoDataFrame from the extracted polygons and values
    return geopandas.GeoDataFrame({"geometry": all_polygons, "cells": all_values})


def color(_) -> matplotlib.colors.Colormap:
    """Select random color from set1 colors."""
    return plt.get_cmap("Set1")(np.random.choice(np.arange(0, 18)))


def border_color(r: bool) -> matplotlib.colors.Colormap:
    """Select border color from tab10 colors or preset color (1, 1, 1, 1) otherwise."""
    return plt.get_cmap("tab10")(3) if r else (1, 1, 1, 1)


def linewidth(r: bool) -> float:
    """Select linewidth 1 if true else 0.5."""
    return 1 if r else 0.5


def delete_overlap(voronoi, polygons):
    I1, I2 = voronoi.sindex.query_bulk(voronoi["geometry"], predicate="overlaps")
    voronoi2 = voronoi.copy()

    for cell1, cell2 in zip(I1, I2):
        # if cell1!=cell2:
        voronoi.geometry.iloc[cell1] = voronoi.iloc[cell1].geometry.intersection(
            voronoi2.iloc[cell1].geometry.difference(voronoi2.iloc[cell2].geometry)
        )
        voronoi.geometry.iloc[cell2] = voronoi.iloc[cell2].geometry.intersection(
            voronoi2.iloc[cell2].geometry.difference(voronoi2.iloc[cell1].geometry)
        )
    voronoi["geometry"] = voronoi.geometry.union(polygons.geometry)
    polygons = polygons.buffer(distance=0)
    voronoi = voronoi.buffer(distance=0)
    return voronoi


def create_voronoi_boundaries(
    sdata: SpatialData, radius: int = 0, shapes_layer: str = "segmentation_mask_boundaries"
):
    if radius < 0:
        raise ValueError(
            f"radius should be >0, provided value for radius is '{radius}'"
        )

    sdata[shapes_layer].index = sdata[shapes_layer].index.astype("str")

    expanded_layer_name = "expanded_cells" + str(radius)
    # sdata[shape_layer].index = list(map(str, sdata[shape_layer].index))

    si = sdata[[*sdata.images][0]]
    boundary = Polygon(
        [
            (si.x.data[0], si.y.data[0]),
            (si.x.data[-1] + 200, si.y.data[0]),
            (si.x.data[-1] + 200, si.y.data[-1] + 200),
            (si.x.data[0], si.y.data[-1] + 200),
        ]
    )

    if expanded_layer_name in [*sdata.shapes]:
        del sdata.shapes[expanded_layer_name]
    sdata[expanded_layer_name] = sdata[shapes_layer].copy()
    sdata[expanded_layer_name]["geometry"] = sdata[shapes_layer].simplify(2)

    vd = voronoiDiagram4plg(sdata[expanded_layer_name], boundary)
    voronoi = geopandas.sjoin(
        vd, sdata[expanded_layer_name], predicate="contains", how="left"
    )
    voronoi.index = voronoi.index_right
    voronoi = voronoi[~voronoi.index.duplicated(keep="first")]
    voronoi = delete_overlap(voronoi, sdata[expanded_layer_name])

    buffered = sdata[expanded_layer_name].buffer(distance=radius)
    intersected = voronoi.sort_index().intersection(buffered.sort_index())

    sdata[expanded_layer_name].geometry = intersected

    return sdata


def read_transcripts(
    sdata: SpatialData,
    path_count_matrix: Union[str, Path],
    path_transform_matrix: Optional[Union[str, Path]] = None,
    debug: bool = False,
    column_x: int = 0,
    column_y: int = 1,
    column_gene: int = 3,
    column_midcount: Optional[int] = None,
    delimiter: str = ",",
    header: Optional[int] = None,
) -> SpatialData:
    # Read the CSV file using Dask
    ddf = dd.read_csv(path_count_matrix, delimiter=delimiter, header=header)

    # Read the transformation matrix
    if path_transform_matrix is None:
        print("No transform matrix given, will use identity matrix.")
        transform_matrix = np.identity(3)
    else:
        transform_matrix = np.loadtxt(path_transform_matrix)

    print(transform_matrix)

    if debug:
        n = 100000
        fraction = n / len(ddf)
        ddf = ddf.sample(frac=fraction)

    # Function to repeat rows based on MIDCount value
    def repeat_rows(df):
        repeat_df = df.reindex(
            df.index.repeat(df.iloc[:, column_midcount])
        ).reset_index(drop=True)
        return repeat_df

    # Apply the row repeat function if column_midcount is not None (e.g. for Stereoseq)
    if column_midcount is not None:
        ddf = ddf.map_partitions(repeat_rows, meta=ddf)

    def transform_coordinates(df):
        micron_coordinates = df.iloc[:, [column_x, column_y]].values
        micron_coordinates = np.column_stack(
            (micron_coordinates, np.ones(len(micron_coordinates)))
        )
        pixel_coordinates = np.dot(micron_coordinates, transform_matrix.T)[:, :2]
        result_df = df.iloc[:, [column_gene]].copy()
        result_df["pixel_x"] = pixel_coordinates[:, 0]
        result_df["pixel_y"] = pixel_coordinates[:, 1]
        return result_df

    # Apply the transformation to the Dask DataFrame
    transformed_ddf = ddf.map_partitions(transform_coordinates)

    # Rename the columns
    transformed_ddf.columns = ["gene", "pixel_x", "pixel_y"]

    # Reorder
    transformed_ddf = transformed_ddf[["pixel_x", "pixel_y", "gene"]]

    sdata = _add_transcripts_to_sdata(sdata, transformed_ddf)

    return sdata


def _add_transcripts_to_sdata(sdata: SpatialData, transformed_ddf: DaskDataFrame):
    # TODO below fix to remove transcripts does not work, points not allowed to be deleted on disk.
    #if sdata.points:
    #    for points_layer in [*sdata.points]:
    #        del sdata.points[points_layer]

    sdata.add_points(
        name="transcripts",
        points=spatialdata.models.PointsModel.parse(
            transformed_ddf, coordinates={"x": "pixel_x", "y": "pixel_y"}
        ),
    )
    return sdata


def read_resolve_transcripts(
    sdata: SpatialData,
    path_count_matrix: str | Path,
) -> SpatialData:
    args = (sdata, path_count_matrix)
    kwargs = {
        "column_x": 0,
        "column_y": 1,
        "column_gene": 3,
        "delimiter": "\t",
        "header": None,
    }

    sdata = read_transcripts(*args, **kwargs)
    return sdata


def read_vizgen_transcripts(
    sdata: SpatialData,
    path_count_matrix: str | Path,
    path_transform_matrix: str | Path,
) -> SpatialData:
    args = (sdata, path_count_matrix, path_transform_matrix)
    kwargs = {
        "column_x": 2,
        "column_y": 3,
        "column_gene": 8,
        "delimiter": ",",
        "header": 0,
    }

    sdata = read_transcripts(*args, **kwargs)
    return sdata


def read_stereoseq_transcripts(
    sdata: SpatialData,
    path_count_matrix: str | Path,
) -> SpatialData:
    args = (sdata, path_count_matrix)
    kwargs = {
        "column_x": 1,
        "column_y": 2,
        "column_gene": 0,
        "column_midcount": 3,
        "delimiter": ",",
        "header": 0,
    }

    sdata = read_transcripts(*args, **kwargs)
    return sdata


def allocation(
    sdata: SpatialData,
    shapes_layer: str = "segmentation_mask_boundaries",
) -> Tuple[SpatialData, DaskDataFrame]:
    """Returns the AnnData object with transcript and polygon data."""

    sdata[shapes_layer].index = sdata[shapes_layer].index.astype("str")

    # need to do this transformation,
    # because the polygons have same offset coords.x0 and coords.y0 as in segmentation_mask
    Coords = namedtuple("Coords", ["x0", "y0"])
    s_mask = sdata["segmentation_mask"]
    coords = Coords(s_mask.x.data[0], s_mask.y.data[0])

    transform = Affine.translation(coords.x0, coords.y0)

    # Creating masks from polygons. TODO decide if you want to do this, even if voronoi is not calculated...
    # This is computationaly not heavy, but could take some ram,
    # because it creates image-size array of masks in memory
    #I guess not if no voronoi was created. 
    print("creating masks from polygons")
    masks = rasterio.features.rasterize(
        zip(
            sdata[shapes_layer].geometry, sdata[shapes_layer].index.values.astype(float)
        ),
        out_shape=[s_mask.shape[0], s_mask.shape[1]],
        dtype="uint32",
        fill=0,
        transform=transform,
    )

    print(f"Created masks with shape {masks.shape}")
    ddf = sdata["transcripts"]

    print("Calculate cell counts")

    # Define a function to process each partition using its index
    def process_partition(index, masks, coords):
        partition = ddf.get_partition(index).compute()

        filtered_partition = partition[
            (coords.y0 < partition["y"])
            & (partition["y"] < masks.shape[0] + coords.y0)
            & (coords.x0 < partition["x"])
            & (partition["x"] < masks.shape[1] + coords.x0)
        ]

        filtered_partition["cells"] = masks[
            filtered_partition["y"].values.astype(int) - int(coords.y0),
            filtered_partition["x"].values.astype(int) - int(coords.x0),
        ]

        return filtered_partition

    # Get the number of partitions in the Dask DataFrame
    num_partitions = ddf.npartitions

    # Process each partition using its index
    processed_partitions = [
        delayed(process_partition)(i, masks, coords) for i in range(num_partitions)
    ]

    # Combine the processed partitions into a single DataFrame
    combined_partitions = dd.from_delayed(processed_partitions)

    coordinates = combined_partitions.groupby("cells").mean().iloc[:, [0, 1]]
    cell_counts = combined_partitions.groupby(["cells", "gene"]).size()

    coordinates, cell_counts = compute(coordinates, cell_counts, scheduler="threads")

    cell_counts = cell_counts.unstack(fill_value=0)

    # make sure coordinates are sorted in same order as cell_counts
    index_order = cell_counts.index.argsort()
    coordinates = coordinates.loc[cell_counts.index[index_order]]

    print("Create anndata object")

    # Create the anndata object
    adata = AnnData(cell_counts[cell_counts.index != 0])
    coordinates.index = coordinates.index.map(str)
    adata.obsm["spatial"] = coordinates[coordinates.index != "0"].values

    adata.obs["region"] = 1
    adata.obs["instance"] = 1

    if sdata.table:
        del sdata.table

    sdata.table = spatialdata.models.TableModel.parse(
        adata, region_key="region", region=1, instance_key="instance"
    )

    for i in [*sdata.shapes]:
        if 'filtered' not in i:
            print(i)
            sdata[i].index = list(map(str, sdata[i].index))
            sdata.add_shapes(
                name='filtered_segmentation_'+i,
                shapes=spatialdata.models.ShapesModel.parse(
                    sdata[i][~np.isin(sdata[i].index.values.astype(int), sdata.table.obs.index.values.astype(int))]
                ),
                overwrite=True,
            )
            sdata.add_shapes(
                name=i,
                shapes=spatialdata.models.ShapesModel.parse(
                    sdata[i][np.isin(sdata[i].index.values.astype(int), sdata.table.obs.index.values.astype(int))]
                ),
                overwrite=True,
            )

    return sdata


def sanity_plot_transcripts_matrix(
    xarray: Union[np.ndarray, xr.DataArray],
    in_df: Optional[Union[PandasDataFrame, DaskDataFrame]] = None,
    polygons: Optional[geopandas.GeoDataFrame] = None,
    plot_cell_number: bool = False,
    n: Optional[int] = None,
    name_x: str = "x",
    name_y: str = "y",
    name_gene_column: str = "gene",
    gene: Optional[str] = None,
    crd: Optional[Tuple[int, int, int, int]] = None,
    cmap: str = "gray",
    output: Union[Path, str] = None,
):
    # in_df can be dask dataframe or pandas dataframe

    # plot for sanity check

    def extract_boundaries_from_geometry_collection(geometry):
        if isinstance(geometry, Polygon):
            return [geometry.boundary]
        elif isinstance(geometry, MultiPolygon):
            return [polygon.boundary for polygon in geometry.geoms]
        elif isinstance(geometry, GeometryCollection):
            boundaries = []
            for geom in geometry:
                boundaries.extend(extract_boundaries_from_geometry_collection(geom))
            return boundaries
        else:
            return []

    fig, ax = plt.subplots(figsize=(10, 10))

    if isinstance(xarray, np.ndarray):
        xarray = xr.DataArray(
            xarray,
            dims=("y", "x"),
            coords={"y": np.arange(xarray.shape[0]), "x": np.arange(xarray.shape[1])},
        )

    if crd is None:
        crd = [
            xarray.x.data[0],
            xarray.x.data[-1] + 1,
            xarray.y.data[0],
            xarray.y.data[-1] + 1,
        ]

    xarray.squeeze().sel(x=slice(crd[0], crd[1]), y=slice(crd[2], crd[3])).plot.imshow(
        cmap=cmap, robust=True, ax=ax, add_colorbar=False
    )

    # update so that a sample is taken from the dataframe (otherwise plotting takes too long), i.e. take n points max

    if in_df is not None:
        # query first and then slicing gene is faster than vice versa
        in_df = in_df.query(
            f"{crd[0]} <= {name_x} <= {crd[1]} and {crd[2]} <= {name_y} <= {crd[3]}"
        )

        if gene:
            in_df = in_df[in_df[name_gene_column] == gene]

        # we do not sample a fraction of the transcripts if a specific gene is given
        else:
            size = len(in_df)

            print(f"size before sampling is {size}")

            if n is not None and size > n:
                fraction = n / size
                in_df = in_df.sample(frac=fraction)

        if isinstance(in_df, DaskDataFrame):
            in_df = in_df.compute()

        print(f"Plotting {in_df.shape[0]} transcripts.")

        if gene:
            alpha = 0.5
        else:
            alpha = 0.2

        ax.scatter(in_df[name_x], in_df[name_y], color="r", s=8, alpha=alpha)

    if polygons is not None:
        print("Selecting boundaries")

        polygons_selected = polygons.cx[crd[0] : crd[1], crd[2] : crd[3]]

        polygons_selected["boundaries"] = polygons_selected["geometry"].apply(
            extract_boundaries_from_geometry_collection
        )
        exploded_boundaries = polygons_selected.explode("boundaries")
        exploded_boundaries["geometry"] = exploded_boundaries["boundaries"]
        exploded_boundaries = exploded_boundaries.drop(columns=["boundaries"])

        print("Plotting boundaries")

        # Plot the polygon boundaries
        exploded_boundaries.plot(
            ax=ax,
            aspect=1,
        )

        print("End plotting boundaries")

        # Plot the values inside the polygons
        if plot_cell_number:
            for _, row in polygons_selected.iterrows():
                centroid = row.geometry.centroid
                value = row.name
                ax.annotate(
                    value,
                    (centroid.x, centroid.y),
                    color="green",
                    fontsize=20,
                    ha="center",
                    va="center",
                )

    ax.set_xlim(crd[0], crd[1])
    ax.set_ylim(crd[2], crd[3])

    ax.axis("on")

    if gene:
        ax.set_title(f"Transcripts and cell boundaries for gene: {gene}.")

    if output:
        plt.savefig(output)
    else:
        plt.show()
    plt.close()


def control_transcripts(df, scaling_factor=100):
    """This function plots the transcript density of the tissue. You can use it to compare different regions in your tissue on transcript density."""
    Try = df.groupby(["x", "y"]).count()["gene"]
    Image = np.array(Try.unstack(fill_value=0))
    Image = Image / np.max(Image)
    blurred = gaussian_filter(scaling_factor * Image, sigma=7)
    return blurred


def plot_control_transcripts(blurred, sdata, layer: Optional[str] = None, crd=None):
    if layer is None:
        layer = [*sdata.images][-1]
    if crd:
        fig, ax = plt.subplots(1, 2, figsize=(20, 20))

        ax[0].imshow(blurred.T[crd[0] : crd[1], crd[2] : crd[3]], cmap="magma", vmax=5)
        sdata[layer].squeeze().sel(
            x=slice(crd[0], crd[1]), y=slice(crd[2], crd[3])
        ).plot.imshow(cmap="gray", robust=True, ax=ax[1], add_colorbar=False)
        ax[0].set_title("Transcript density")
        ax[1].set_title("Corrected image")
    fig, ax = plt.subplots(1, 2, figsize=(20, 20))

    ax[0].imshow(blurred.T, cmap="magma", vmax=5)
    sdata[layer].squeeze().plot.imshow(
        cmap="gray", robust=True, ax=ax[1], add_colorbar=False
    )
    ax[1].axes.set_aspect("equal")
    ax[1].invert_yaxis()

    ax[0].set_title("Transcript density")
    ax[1].set_title("Corrected image")


def analyse_genes_left_out(sdata, df):
    """This function"""
    filtered = pd.DataFrame(
        sdata.table.X.sum(axis=0)
        / df.groupby("gene").count()["x"][sdata.table.var.index]
    )
    filtered = filtered.rename(columns={"x": "proportion_kept"})
    filtered["raw_counts"] = df.groupby("gene").count()["x"][sdata.table.var.index]
    filtered["log_raw_counts"] = np.log(filtered["raw_counts"])

    sns.scatterplot(data=filtered, y="proportion_kept", x="log_raw_counts")

    plt.axvline(filtered["log_raw_counts"].median(), color="green", linestyle="dashed")
    plt.axhline(filtered["proportion_kept"].median(), color="red", linestyle="dashed")
    plt.xlim(
        left=-0.5, right=filtered["log_raw_counts"].quantile(0.99)
    )  # set y-axis limit from 0 to the 95th percentile of y
    # show the plot
    plt.show()
    r, p = sp.stats.pearsonr(filtered["log_raw_counts"], filtered["proportion_kept"])
    sns.regplot(x="log_raw_counts", y="proportion_kept", data=filtered)
    ax = plt.gca()
    ax.text(0.7, 0.9, "r={:.2f}, p={:.2g}".format(r, p), transform=ax.transAxes)

    plt.axvline(filtered["log_raw_counts"].median(), color="green", linestyle="dashed")
    plt.axhline(filtered["proportion_kept"].median(), color="red", linestyle="dashed")
    plt.show()
    print("The ten genes with the highest proportion of transcripts filtered out")
    print(filtered.sort_values(by="proportion_kept")[0:10].iloc[:, 0:2])
    return filtered


def plot_shapes(
    sdata,
    column: str = None,
    cmap: str = "magma",
    img_layer: Optional[str] = None,
    channel: Optional[int]=None,
    shapes_layer: str = "segmentation_mask_boundaries",
    alpha: float = 0.5,
    crd=None,
    output: str = None,
    vmin=None,
    vmax=None,
    ax=None,
    plot_filtered=False,
    figsize=(20, 20),
) -> None:
    """
    This function plots an sdata object, with the cells on top. On default it plots the image layer that was added last.
    The default color is blue if no color is given as input. 
    Column: determines based on which column the cells need to be colored. Can be an obs column or a var column. 
    img_layer: the image layer that needs to be plotted, the last on on default
    shapes_layer: which shapes to plot, the default is nucleus_boundaries, but when performing an expansion it can be another layer. 
    alpha: the alpha-parameter of matplotlib: transperancy of the cells 
    crd: the crop that needs to be plotted, if none is given, the whole region is plotted, list of four coordinates
    output: whether you want to save it as an output or not, default is none and then plot is shown.
    vmin/vmax: adapting the color scale for continous data: give the percentile for which to color min and max. 
    ax: whne wanting to add the plot to another plot
    plot_filtered: whether or not to plot the cells that were filtered out during previous steps, this is a control function.
    """
    if img_layer is None:
        img_layer = [*sdata.images][-1]

    si = sdata.images[img_layer]

    image_boundary = [si.x.data[0], si.x.data[-1] + 1, si.y.data[0], si.y.data[-1] + 1]

    if crd is not None:
        _crd = crd
        crd = overlapping_region_2D(crd, image_boundary)
        if crd is None:
            warnings.warn(
                (
                    f"Provided crd '{_crd}' and image_boundary '{image_boundary}' do not have any overlap. "
                    f"Please provide a crd that has some overlap with the image. "
                    f"Setting crd to image_boundary '{image_boundary}'."
                )
            )
            crd = image_boundary
    # if crd is None, set crd equal to image_boundary
    else:
        crd = image_boundary
    size_im=(crd[1]-crd[0])*(crd[3]-crd[2])
    if column is not None:
        if column + "_colors" in sdata.table.uns:
            cmap = matplotlib.colors.LinearSegmentedColormap.from_list(
                "new_map",
                sdata.table.uns[column + "_colors"],
                N=len(sdata.table.uns[column + "_colors"]),
            )
        if column in sdata.table.obs.columns:
            column = sdata.table[
                sdata[shapes_layer].cx[crd[0] : crd[1], crd[2] : crd[3]].index, :
            ].obs[column]
        elif column in sdata.table.var.index:
            column = sdata.table[
                sdata[shapes_layer].cx[crd[0] : crd[1], crd[2] : crd[3]].index, :
            ].X[:, np.where(sdata.table.var.index == column)[0][0]]
        else:
            print(
                "The column defined in the function isnt a column in obs, nor is it a gene name, the plot is made without taking into account this value."
            )
            column = None
            cmap = None
    else:
        cmap = None
    if vmin != None:
        vmin = np.percentile(column, vmin)
    if vmax != None:
        vmax = np.percentile(column, vmax)
<<<<<<< HEAD
    if ax is None:
        fig, ax = plt.subplots(1, 1, figsize=figsize)
=======

>>>>>>> 476f6e7b

    channels = [channel] if channel is not None else si.c.data

<<<<<<< HEAD
    sdata[shapes_layer].cx[crd[0] : crd[1], crd[2] : crd[3]].plot(
        ax=ax,
        edgecolor="white",
        column=column,
        linewidth=1 if size_im< 5000*10000 else 0,
        alpha=alpha,
        legend=True,
        aspect=1,
        cmap=cmap,
        vmax=vmax,  # np.percentile(column,vmax),
        vmin=vmin,  # np.percentile(column,vmin)
    )
    if plot_filtered:
        for i in [*sdata.shapes]:
            if 'filtered' in i:
                sdata[i].cx[crd[0] : crd[1], crd[2] : crd[3]].plot(
                ax=ax,
                edgecolor="red",
                linewidth=1,
                alpha=alpha,
                legend=True,
                aspect=1,
                cmap='gray',
                )
    ax.axes.set_aspect("equal")
    ax.set_xlim(crd[0], crd[1])
    ax.set_ylim(crd[2], crd[3])
    ax.invert_yaxis()
    ax.set_title("")
    # ax.axes.xaxis.set_visible(False)
    # ax.axes.yaxis.set_visible(False)
    ax.spines["top"].set_visible(False)
    ax.spines["right"].set_visible(False)
    ax.spines["bottom"].set_visible(False)
    ax.spines["left"].set_visible(False)
=======
    for ch in channels:

        fig, ax = plt.subplots(1, 1, figsize=figsize)
>>>>>>> 476f6e7b

        sdata[img_layer].isel(c=ch).squeeze().sel(
            x=slice(crd[0], crd[1]), y=slice(crd[2], crd[3])
        ).plot.imshow(cmap="gray", robust=True, ax=ax, add_colorbar=False)

        sdata[shapes_layer].cx[crd[0] : crd[1], crd[2] : crd[3]].plot(
            ax=ax,
            edgecolor="white",
            column=column,
            linewidth=1,
            alpha=alpha,
            legend=True,
            aspect=1,
            cmap=cmap,
            vmax=vmax,  # np.percentile(column,vmax),
            vmin=vmin,  # np.percentile(column,vmin)
        )

        ax.axes.set_aspect("equal")
        ax.set_xlim(crd[0], crd[1])
        ax.set_ylim(crd[2], crd[3])
        ax.invert_yaxis()
        ax.set_title("")
        # ax.axes.xaxis.set_visible(False)
        # ax.axes.yaxis.set_visible(False)
        ax.spines["top"].set_visible(False)
        ax.spines["right"].set_visible(False)
        ax.spines["bottom"].set_visible(False)
        ax.spines["left"].set_visible(False)

        # Save the plot to ouput
        if output:
            fig.savefig( f"{output}_{ch}")
        else:
            plt.show()
        plt.close()


def preprocessAdata(
    sdata,
    nuc_size_norm: bool = True,
    n_comps: int = 50,
    min_counts=10,
    min_cells=5,
    shapes_layer=None,
):
    """Returns the new and original AnnData objects

    This function calculates the QC metrics.
    All cells with less than 10 genes and all genes with less than 5 cells are removed.
    Normalization is performed based on the size of the nucleus in nuc_size_norm."""
    # calculate the max amount of pc's possible
    if min(sdata.table.shape) < n_comps:
        n_comps = min(sdata.table.shape)
        print(
            "amount of pc's was set to " + str(min(sdata.table.shape)),
            " because of the dimensionality of the data.",
        )
    # Calculate QC Metrics

    sc.pp.calculate_qc_metrics(sdata.table, inplace=True, percent_top=[2, 5])

    # Filter cells and genes
    sc.pp.filter_cells(sdata.table, min_counts=min_counts)
    sc.pp.filter_genes(sdata.table, min_cells=min_cells)

    # Normalize nucleus size
    if shapes_layer is None:
        shapes_layer = [*sdata.shapes][-1]
    sdata.table.obs["shapeSize"] = sdata[shapes_layer].area

    sdata.table.layers["raw_counts"] = sdata.table.X

    if nuc_size_norm:
        sdata.table.X = (sdata.table.X.T * 100 / sdata.table.obs.shapeSize.values).T
        sc.pp.log1p(sdata.table)
        # need to do .copy() here to set .raw value, because .scale still overwrites this .raw, which is unexpected behaviour
        sdata.table.raw = sdata.table.copy()
        sc.pp.scale(sdata.table, max_value=10)

    else:
        sc.pp.normalize_total(sdata.table)
        sc.pp.log1p(sdata.table)
        sdata.table.raw = sdata.table.copy()

    sc.tl.pca(sdata.table, svd_solver="arpack", n_comps=n_comps)
    # Is this the best way o doing it? Every time you subset your data, the polygons should be subsetted too!
    for i in [*sdata.shapes]:
        if 'filtered' not in i:   
            sdata.add_shapes(
                name='filtered_low_counts_'+i,
                shapes=spatialdata.models.ShapesModel.parse(
                    sdata[i][~np.isin(sdata[i].index.values.astype(int), sdata.table.obs.index.values.astype(int))]
                ),
                overwrite=True,
            )
            sdata.add_shapes(
                name=i,
                shapes=spatialdata.models.ShapesModel.parse(
                    sdata[i][np.isin(sdata[i].index.values.astype(int), sdata.table.obs.index.values.astype(int))]
                ),
                overwrite=True,
            )
           

    # need to update sdata.table via .parse, otherwise it will not be backed by zarr store
    _back_sdata_table_to_zarr( sdata )

    return sdata

def _back_sdata_table_to_zarr(sdata: SpatialData):
    adata=sdata.table.copy() 
    del sdata.table
    sdata.table = spatialdata.models.TableModel.parse( adata )

def preprocesAdataPlot(sdata: SpatialData, output: str = None) -> None:
    """This function plots the size of the nucleus related to the counts."""

    sc.pl.pca(
        sdata.table,
        color="total_counts",
        show=False,
        title="PC plot colored by total counts",
    )
    if output:
        plt.savefig(output + "_total_counts_pca.png")
        plt.close()
    else:
        plt.show()
    plt.close()
    sc.pl.pca(
        sdata.table,
        color="shapeSize",
        show=False,
        title="PC plot colored by object size",
    )
    if output:
        plt.savefig(output + "_shapeSize_pca.png")
        plt.close()
    else:
        plt.show()
    plt.close()

    fig, axs = plt.subplots(1, 2, figsize=(15, 4))
    sns.histplot(sdata.table.obs["total_counts"], kde=False, ax=axs[0])
    sns.histplot(sdata.table.obs["n_genes_by_counts"], kde=False, bins=55, ax=axs[1])
    if output:
        plt.savefig(output + "_histogram.png")
    else:
        plt.show()
    plt.close()

    fig, ax = plt.subplots()
    plt.scatter(sdata.table.obs["shapeSize"], sdata.table.obs["total_counts"])
    ax.set_title("shapeSize vs Transcripts Count")
    ax.set_xlabel("shapeSize")
    ax.set_ylabel("Total Counts")
    if output:
        plt.savefig(output + "_size_count.png")
    else:
        plt.show()
    plt.close()


def filter_on_size(sdata: SpatialData, min_size: int = 100, max_size: int = 100000):
    """Returns a tuple with the AnnData object and the number of filtered cells.

    All cells outside of the min and max size range are removed.
    If the distance between the location of the transcript and the center of the polygon is large, the cell is deleted.
    """

    start = sdata.table.shape[0]

    # Filter cells based on size and distance
    table = sdata.table[sdata.table.obs["shapeSize"] < max_size, :]
    table = table[table.obs["shapeSize"] > min_size, :]
    del sdata.table
    ## TODO: Look for a better way of doing this!
    sdata.table = spatialdata.models.TableModel.parse(table)

    for i in [*sdata.shapes]:
        if 'filtered'  not in i:
            sdata[i].index = sdata[i].index.astype("str")
            sdata.add_shapes(
                name='filtered_size_'+i,
                shapes=spatialdata.models.ShapesModel.parse(
                    sdata[i][~np.isin(sdata[i].index.values.astype(int), sdata.table.obs.index.values.astype(int))]
                ),
                overwrite=True,
            )
            sdata.add_shapes(
                name=i,
                shapes=spatialdata.models.ShapesModel.parse(
                    sdata[i][np.isin(sdata[i].index.values.astype(int), sdata.table.obs.index.values.astype(int))]
                ),
                overwrite=True,
            )
    filtered = start - table.shape[0]
    print(str(filtered) + " cells were filtered out based on size.")

    return sdata


##TODO:rewrite this function
def extract(ic: sq.im.ImageContainer, adata: AnnData) -> AnnData:
    """This function performs segmenation feature extraction and adds cell area and mean intensity to the annData object under obsm segmentation_features."""
    sq.im.calculate_image_features(
        adata,
        ic,
        layer="raw",
        features="segmentation",
        key_added="segmentation_features",
        features_kwargs={
            "segmentation": {
                "label_layer": "segment_cellpose",
                "props": ["label", "area", "mean_intensity"],
                "channels": [0],
            }
        },
    )

    return adata


def clustering(
    sdata: SpatialData, pcs: int, neighbors: int, cluster_resolution: float = 0.8
) -> SpatialData:
    """Returns the AnnData object.

    Performs neighborhood analysis, Leiden clustering and UMAP.
    Provides option to save the plots to output.
    """

    # Neighborhood analysis
    sc.pp.neighbors(sdata.table, n_neighbors=neighbors, n_pcs=pcs, random_state=100)
    sc.tl.umap(sdata.table, random_state=100)

    # Leiden clustering
    sc.tl.leiden(sdata.table, resolution=cluster_resolution, random_state=100)
    sc.tl.rank_genes_groups(sdata.table, "leiden", method="wilcoxon")

    _back_sdata_table_to_zarr( sdata=sdata )

    return sdata


def clustering_plot(sdata: SpatialData, output: str = None) -> None:
    """This function plots the clusters and genes ranking"""

    # Leiden clustering
    sc.pl.umap(sdata.table, color=["leiden"], show=not output)

    # Save the plot to ouput
    if output:
        plt.savefig(output + "_umap.png", bbox_inches="tight")
        plt.close()
        sc.pl.rank_genes_groups(sdata.table, n_genes=8, sharey=False, show=False)
        plt.savefig(output + "_rank_genes_groups.png", bbox_inches="tight")
        plt.close()

    # Display plot
    else:
        sc.pl.rank_genes_groups(sdata.table, n_genes=8, sharey=False)


def scoreGenes(
    sdata: SpatialData,
    path_marker_genes: str,
    delimiter=",",
    row_norm: bool = False,
    repl_columns: Dict[str, str] = None,
    del_celltypes: List[str] = None,
    input_dict=False,
) -> Tuple[dict, pd.DataFrame]:
    """Returns genes dict and the scores per cluster

    Load the marker genes from csv file in path_marker_genes.
    If the marker gene list is a one hot endoded matrix, leave the input as is.
    If the marker gene list is a Dictionary, with the first column the name of the celltype and the other columns the marker genes beloning to this celltype,
    input
    repl_columns holds the column names that should be replaced the in the marker genes.
    del_genes holds the marker genes that should be deleted from the marker genes and genes dict.
    """

    # Load marker genes from csv
    if input_dict:
        df_markers = pd.read_csv(
            path_marker_genes, header=None, index_col=0, delimiter=delimiter
        )
        df_markers = df_markers.T
        genes_dict = df_markers.to_dict("list")
        for i in genes_dict:
            genes_dict[i] = [x for x in genes_dict[i] if str(x) != "nan"]
    # Replace column names in marker genes
    else:
        df_markers = pd.read_csv(path_marker_genes, index_col=0, delimiter=delimiter)
        if repl_columns:
            for column, replace in repl_columns.items():
                df_markers.columns = df_markers.columns.str.replace(column, replace)

        # Create genes dict with all marker genes for every celltype
        genes_dict = {}
        for i in df_markers:
            genes = []
            for row, value in enumerate(df_markers[i]):
                if value > 0:
                    genes.append(df_markers.index[row])
            genes_dict[i] = genes

    assert (
        "unknown_celltype" not in genes_dict.keys()
    ), "Cell type 'unknown_celltype' is reserved for cells that could not be assigned a specific cell type"

    # Score all cells for all celltypes
    for key, value in genes_dict.items():
        try:
            sc.tl.score_genes(sdata.table, value, score_name=key)
        except ValueError:
            warnings.warn(
                f"Markergenes {value} not present in region, celltype {key} not found"
            )

    # Delete genes from marker genes and genes dict
    if del_celltypes:
        for gene in del_celltypes:
            if gene in df_markers.columns:
                del df_markers[gene]
            if gene in genes_dict.keys():
                del genes_dict[gene]

    sdata, scoresper_cluster = _annotate_celltype(
        sdata=sdata,
        celltypes=df_markers.columns,
        row_norm=row_norm,
        celltype_column="annotation",
    )

    # add 'unknown_celltype' to the list of celltypes if it is detected.
    if "unknown_celltype" in sdata.table.obs["annotation"].cat.categories:
        genes_dict["unknown_celltype"] = []

    _back_sdata_table_to_zarr(sdata)

    return genes_dict, scoresper_cluster


def scoreGenesPlot(
    sdata: SpatialData,
    scoresper_cluster: pd.DataFrame,
    img_layer: Optional[str] = None,
    shapes_layer: str = "segmentation_mask_boundaries",
    crd=None,
    filter_index: Optional[int] = None,
    output: str = None,
) -> None:
    """This function plots the cleanliness and the leiden score next to the annotation."""
    if img_layer is None:
        img_layer = [*sdata.images][-1]
    si = sdata.images[img_layer]

    if crd is None:
        crd = [si.x.data[0], si.x.data[-1] + 1, si.y.data[0], si.y.data[-1] + 1]

    # Custom colormap:
    colors = np.concatenate(
        (plt.get_cmap("tab20c")(np.arange(20)), plt.get_cmap("tab20b")(np.arange(20)))
    )
    colors = [mpl.rgb2hex(colors[j * 4 + i]) for i in range(4) for j in range(10)]

    # Plot cleanliness and leiden next to annotation
    sc.pl.umap(sdata.table, color=["Cleanliness", "annotation"], show=False)

    if output:
        plt.savefig(output + "_Cleanliness_annotation", bbox_inches="tight")
    else:
        plt.show()
    plt.close()

    sc.pl.umap(sdata.table, color=["leiden", "annotation"], show=False)

    if output:
        plt.savefig(output + "_leiden_annotation", bbox_inches="tight")
    else:
        plt.show()
    plt.close()

    # Plot annotation and cleanliness columns of sdata.table (AnnData) object
    sdata.table.uns["annotation_colors"] = colors
    plot_shapes(
        sdata=sdata,
        column="annotation",
        crd=crd,
        img_layer=img_layer,
        shapes_layer=shapes_layer,
        output=output + "_annotation" if output else None,
    )

    # Plot heatmap of celltypes and filtered celltypes based on filter index
    sc.pl.heatmap(
        sdata.table,
        var_names=scoresper_cluster.columns.values,
        groupby="leiden",
        show=False,
    )

    if output:
        plt.savefig(output + "_leiden_heatmap", bbox_inches="tight")
    else:
        plt.show()
    plt.close()

    if filter_index:
        sc.pl.heatmap(
            sdata.table[
                sdata.table.obs.leiden.isin(
                    [
                        str(index)
                        for index in range(filter_index, len(sdata.table.obs.leiden))
                    ]
                )
            ],
            var_names=scoresper_cluster.columns.values,
            groupby="leiden",
            show=False,
        )

        if output:
            plt.savefig(
                output + f"_leiden_heatmap_filtered_{filter_index}",
                bbox_inches="tight",
            )
        else:
            plt.show()
        plt.close()


def correct_marker_genes(
    sdata: SpatialData,
    celltype_correction_dict: Dict[str, Tuple[float, float]],
):
    """Returns the new AnnData object.

    Corrects marker genes that are higher expessed by dividing them.
    The genes has as keys the genes that should be corrected and as values the threshold and the divider.
    """

    # Correct for all the genes
    for celltype, values in celltype_correction_dict.items():
        if celltype not in sdata.table.obs.columns:
            print(
                f"Cell type '{celltype}' not in obs of AnnData object. Skipping. Please first calculate gene expression for this cell type."
            )
            continue
        sdata.table.obs[celltype] = np.where(
            sdata.table.obs[celltype] < values[0],
            sdata.table.obs[celltype] / values[1],
            sdata.table.obs[celltype],
        )

    _back_sdata_table_to_zarr(sdata=sdata)

    return sdata


def annotate_maxscore(types: str, indexes: dict, sdata):
    """Returns the AnnData object.

    Adds types to the Anndata maxscore category.
    """
    sdata.table.obs.annotation = sdata.table.obs.annotation.cat.add_categories([types])
    for i, val in enumerate(sdata.table.obs.annotation):
        if val in indexes[types]:
            sdata.table.obs.annotation[i] = types
    return sdata


def remove_celltypes(types: str, indexes: dict, sdata):
    """Returns the AnnData object."""
    for index in indexes[types]:
        if index in sdata.table.obs.annotation.cat.categories:
            sdata.table.obs.annotation = (
                sdata.table.obs.annotation.cat.remove_categories(index)
            )
    return sdata


def _annotate_celltype(
    sdata: SpatialData,
    celltypes: List[str],
    row_norm: bool = False,
    celltype_column: str = "annotation",
) -> Tuple[SpatialData, PandasDataFrame]:
    scoresper_cluster = sdata.table.obs[
        [col for col in sdata.table.obs if col in celltypes]
    ]

    # Row normalization for visualisation purposes
    if row_norm:
        row_norm = scoresper_cluster.sub(
            scoresper_cluster.mean(axis=1).values, axis="rows"
        ).div(scoresper_cluster.std(axis=1).values, axis="rows")
        sdata.table.obs[scoresper_cluster.columns.values] = row_norm
        temp = pd.DataFrame(np.sort(row_norm)[:, -2:])
    else:
        temp = pd.DataFrame(np.sort(scoresper_cluster)[:, -2:])

    scores = (temp[1] - temp[0]) / ((temp[1] + temp[0]) / 2)
    sdata.table.obs["Cleanliness"] = scores.values

    def assign_cell_type(row):
        # Identify the cell type with the max score
        max_score_type = row.idxmax()
        # If max score is <= 0, assign 'unknown_celltype'
        if row[max_score_type] <= 0:
            return "unknown_celltype"
        else:
            return max_score_type

    # Assign 'unknown_celltype' cell_type if no cell type could be found that has larger expression than random sample
    # as calculated by sc.tl.score_genes function of scanpy.
    sdata.table.obs[celltype_column] = scoresper_cluster.apply(assign_cell_type, axis=1)
    sdata.table.obs[celltype_column] = sdata.table.obs[celltype_column].astype(
        "category"
    )
    # Set the Cleanliness score for unknown_celltype equal to 0 (i.e. not clean)
    sdata.table.obs.loc[
        sdata.table.obs[celltype_column] == "unknown_celltype", "Cleanliness"
    ] = 0

    return sdata, scoresper_cluster


def clustercleanliness(
    sdata: SpatialData,
    genes: List[str],
    gene_indexes: Dict[str, int] = None,
    colors: List[str] = None,
) -> Tuple[SpatialData, Optional[dict]]:
    """Returns a tuple with the AnnData object and the color dict."""

    celltypes = np.array(sorted(genes), dtype=str)
    color_dict = None

    # recalculate annotation, because we possibly did correction on celltype score for certain cells via correct_marker_genes function
    sdata, _ = _annotate_celltype(
        sdata=sdata,
        celltypes=celltypes,
        row_norm=False,
        celltype_column="annotation",
    )

    # Create custom colormap for clusters
    if not colors:
        color = np.concatenate(
            (
                plt.get_cmap("tab20c")(np.arange(20)),
                plt.get_cmap("tab20b")(np.arange(20)),
            )
        )
        colors = [mpl.rgb2hex(color[j * 4 + i]) for i in range(4) for j in range(10)]

    sdata.table.uns["annotation_colors"] = colors

    if gene_indexes:
        sdata.table.obs["annotationSave"] = sdata.table.obs.annotation
        gene_celltypes = {}

        for key, value in gene_indexes.items():
            gene_celltypes[key] = celltypes[value]

        for gene, indexes in gene_indexes.items():
            sdata = annotate_maxscore(gene, gene_celltypes, sdata)

        for gene, indexes in gene_indexes.items():
            sdata = remove_celltypes(gene, gene_celltypes, sdata)

        celltypes_f = np.delete(celltypes, list(chain(*gene_indexes.values())))  # type: ignore
        celltypes_f = np.append(celltypes_f, list(gene_indexes.keys()))
        color_dict = dict(zip(celltypes_f, sdata.table.uns["annotation_colors"]))

    else:
        color_dict = dict(zip(celltypes, sdata.table.uns["annotation_colors"]))

    for i, name in enumerate(color_dict.keys()):
        color_dict[name] = colors[i]
    sdata.table.uns["annotation_colors"] = list(
        map(color_dict.get, sdata.table.obs.annotation.cat.categories.values)
    )

    _back_sdata_table_to_zarr(sdata)

    return sdata, color_dict


def clustercleanlinessPlot(
    sdata: SpatialData,
    shapes_layer: str= 'segmentation_mask_boundaries',
    crd: List[int] = None,
    color_dict: dict = None,
    celltype_column: str = "annotation",
    output: str = None,
) -> None:
    """This function plots the clustercleanliness as barplots, the images with colored celltypes and the clusters."""

    # Create the barplot
    stacked = (
        sdata.table.obs.groupby(["leiden", celltype_column], as_index=False)
        .size()
        .pivot("leiden", celltype_column)
        .fillna(0)
    )
    stacked_norm = stacked.div(stacked.sum(axis=1), axis=0)
    stacked_norm.columns = list(sdata.table.obs.annotation.cat.categories)
    fig, ax = plt.subplots(1, 1, figsize=(10, 5))

    # Use custom colormap
    if color_dict:
        stacked_norm.plot(kind="bar", stacked=True, ax=fig.gca(), color=color_dict)
    else:
        stacked_norm.plot(kind="bar", stacked=True, ax=fig.gca())
    ax.spines["top"].set_visible(False)
    ax.spines["right"].set_visible(False)
    ax.spines["bottom"].set_visible(False)
    ax.spines["left"].set_visible(False)
    ax.get_yaxis().set_ticks([])
    plt.xlabel("Clusters")
    plt.legend(loc="center left", bbox_to_anchor=(1.0, 0.5), fontsize="large")

    # Save the barplot to ouput
    if output:
        fig.savefig(output + "_barplot.png", bbox_inches="tight")
    else:
        plt.show()
    plt.close(fig)

    # Plot images with colored celltypes
    plot_shapes(
        sdata=sdata,
        column=celltype_column,
        alpha=0.8,
        shapes_layer=shapes_layer,
        output=output + f"_{celltype_column}" if output else None,
    )

    plot_shapes(
        sdata=sdata,
        column=celltype_column,
        crd=crd,
        alpha=0.8,
        shapes_layer=shapes_layer,
        output=output + f"_{celltype_column}_crop" if output else None,
    )

    # Plot clusters
    fig, ax = plt.subplots(1, 1, figsize=(15, 10))
    sc.pl.umap(
        sdata.table,
        color=[celltype_column],
        ax=ax,
        show=not output,
        size=300000 / sdata.table.shape[0],
    )
    ax.axis("off")

    if output:
        fig.savefig(output + f"_{celltype_column}_umap.png", bbox_inches="tight")
    else:
        plt.show()
    plt.close()


def enrichment(sdata, celltype_column: str = "annotation", seed: int = 0):
    """Returns the AnnData object.

    Performs some adaptations to save the data.
    Calculate the nhood enrichment"
    """

    # Adaptations for saving
    sdata.table.raw.var.index.names = ["genes"]
    sdata.table.var.index.names = ["genes"]
    # TODO: not used since napari spatialdata
    # adata.obsm["spatial"] = adata.obsm["spatial"].rename({0: "X", 1: "Y"}, axis=1)

    # Calculate nhood enrichment
    sq.gr.spatial_neighbors(sdata.table, coord_type="generic")
    sq.gr.nhood_enrichment(sdata.table, cluster_key=celltype_column, seed=seed)
    _back_sdata_table_to_zarr(sdata=sdata)
    return sdata


def enrichment_plot(
    sdata, celltype_column: str = "annotation", output: str = None
) -> None:
    """This function plots the nhood enrichment between different celltypes."""

    # remove 'nan' values from "adata.uns['annotation_nhood_enrichment']['zscore']"
    tmp = sdata.table.uns[f"{celltype_column}_nhood_enrichment"]["zscore"]
    sdata.table.uns[f"{celltype_column}_nhood_enrichment"]["zscore"] = np.nan_to_num(
        tmp
    )
    _back_sdata_table_to_zarr(sdata=sdata)
    sq.pl.nhood_enrichment(sdata.table, cluster_key=celltype_column, method="ward")

    # Save the plot to ouput
    if output:
        plt.savefig(output, bbox_inches="tight")
    else:
        plt.show()
    plt.close()


def micron_to_pixels(df, offset_x=45_000, offset_y=45_000, pixelSize=None):
    if pixelSize:
        df[x] /= pixelSize
        df[y] /= pixelSize
    if offset_x:
        df["x"] -= offset_x
    if offset_y:
        df["y"] -= offset_y

    return df


def read_in_stereoSeq(
    path_genes,
    xcol="x",
    ycol="y",
    genecol="geneID",
    countcol="MIDCount",
    skiprows=0,
    offset=None,
):
    """This function read in Stereoseq input data to a dask datafrmae with predefined column names.
    As we are working with BGI data, a column with counts is added."""
    in_df = dd.read_csv(path_genes, delimiter="\t", skiprows=skiprows)
    in_df = in_df.rename(
        columns={xcol: "x", ycol: "y", genecol: "gene", countcol: "counts"}
    )
    if offset:
        in_df = micron_to_pixels(in_df, offset_x=offset[0], offset_y=offset[1])
    in_df = in_df.loc[:, ["x", "y", "gene", "counts"]]

    in_df = in_df.dropna()
    return in_df


def read_in_RESOLVE(
    path_coordinates,
    sdata=None,
    xcol=0,
    ycol=1,
    genecol=3,
    filterGenes=None,
    offset=None,
):
    """The output of this function gives all locations of interesting transcripts in pixel coordinates matching the input image. Dask Dataframe contains columns x,y, and gene"""

    if sdata == None:
        sdata = spatialdata.SpatialData()
    in_df = dd.read_csv(path_coordinates, delimiter="\t", header=None)
    in_df = in_df.rename(columns={xcol: "x", ycol: "y", genecol: "gene"})
    if offset:
        in_df = micron_to_pixels(in_df, offset_x=offset[0], offset_y=offset[1])
    in_df = in_df.loc[:, ["x", "y", "gene"]]
    in_df = in_df.dropna()

    if filterGenes:
        for i in filter_genes:
            in_df = in_df[in_df["gene"].str.contains(i) == False]

    if sdata.points:
        for points_layer in [*sdata.points]:
            del sdata.points[points_layer]

    sdata.add_points(
        name="transcripts",
        points=spatialdata.models.PointsModel.parse(
            in_df, coordinates={"x": "x", "y": "y"}
        ),
    )

    return sdata


def read_in_Vizgen(
    path_genes,
    xcol="global_x",
    ycol="global_y",
    genecol="gene",
    skiprows=None,
    offset=None,
    bbox=None,
    pixelSize=None,
    filterGenes=None,
):
    """This function read in Vizgen input data to a dask datafrmae with predefined column names."""

    in_df = dd.read_csv(path_genes, skiprows=skiprows)
    in_df = in_df.loc[:, [xcol, ycol, genecol]]

    in_df = in_df.rename(columns={xcol: "x", ycol: "y", genecol: "gene"})

    if bbox:
        in_df["x"] -= bbox[0]
        in_df["y"] -= bbox[1]
    if pixelSize:
        in_df["x"] /= pixelSize
        in_df["y"] /= pixelSize
    if offset:
        in_df["x"] -= offset[0]
        in_df["y"] -= offset[1]

    in_df = in_df.dropna()

    if filterGenes:
        for i in filterGenes:
            in_df = in_df[in_df["gene"].str.contains(i) == False]
    return in_df


def write_to_zarr(filename: Path, output_name="raw_image", chunks: int = 1024):
    assert filename.exists()
    img = AICSImage(filename)
    img

    arr = img.dask_data[0, :, 0, :, :]
    arr

    # output_name=os.path.splitext( os.path.basename( filename) )[0]

    channels_names = ["DAPI"]

    image = to_spatial_image(
        arr, dims=["c", "y", "x"], name=output_name, c_coords=channels_names
    )

    # chunk_size can be 1 for channels
    max_chunk_size = chunks
    chunks = {
        "x": max_chunk_size,
        "y": max_chunk_size,
        "c": 1,
    }

    multiscale = to_multiscale(
        image,
        scale_factors=[2, 4, 8, 16],
        chunks=chunks,
    )

    zarr_path = os.path.join(os.path.dirname(filename), f"{output_name}.zarr")

    # For OME-NGFF, large datasets, use dimension_separator='/'
    # Write OME-NGFF images part
    store = zarr.storage.DirectoryStore(zarr_path, dimension_separator="/")

    # Compression options
    compressor = Blosc(cname="zstd", clevel=5, shuffle=Blosc.SHUFFLE)
    multiscale.to_zarr(store, encoding={output_name: {"compressor": compressor}})
    # consolidate_metadata is optional, but recommended and improves read latency
    zarr.consolidate_metadata(store)


def read_in_zarr_from_path(
    path,
    name=None,
    chunk: Optional[int] = None,
    crop_param: Tuple[int, int, int] = None,
) -> sq.im.ImageContainer:
    xarray_ds = xr.open_zarr(path)
    if chunk:
        # rechunking
        xarray_ds = xarray_ds.chunk(chunk)
    ic = sq.im.ImageContainer(xarray_ds[name], layer=name)
    if crop_param:
        ic = ic.crop_corner(y=crop_param[1], x=crop_param[0], size=crop_param[2])
    return ic


def plot_image_container(
    sdata: Union[SpatialData, sq.im.ImageContainer],
    output_path: Optional[str|Path] =None,
    crd:Optional[ List[int] ]=None,
    layer:str="image",
    channel: Optional[int] = None,
    aspect:str="equal",
    figsize:Tuple[int]=(10, 10),
):
    
    if not isinstance(sdata, (SpatialData, sq.im.ImageContainer)):
        raise ValueError("Only SpatialData and ImageContainer objects are supported.")

    channel_key = 'c' if isinstance(sdata, SpatialData) else 'channels'
    channels = [channel] if channel is not None else sdata[ layer ][ channel_key ].data
    
    for ch in channels:
        if isinstance(sdata, SpatialData):
            dataset = sdata[layer].isel(c=ch)
        elif isinstance(sdata, sq.im.ImageContainer):
            dataset = sdata[layer].isel(channels=ch)
        
        if crd is None:
            crd = [
                sdata[layer].x.data[0],
                sdata[layer].x.data[-1] + 1,
                sdata[layer].y.data[0],
                sdata[layer].y.data[-1] + 1,
            ]

        _, ax = plt.subplots(figsize=figsize)
        cmap = "gray"
        dataset.squeeze().sel(x=slice(crd[0], crd[1]), y=slice(crd[2], crd[3])).plot.imshow(
            cmap=cmap, robust=True, ax=ax, add_colorbar=False
        )

        ax.set_aspect(aspect)
        ax.invert_yaxis()

        if output_path:
            plt.savefig( f"{output_path}_{ch}")
        else:
            plt.show()
        plt.close()


def overlapping_region_2D(
    A: List[int | float], B: List[int | float]
) -> Optional[List[int | float]]:
    overlap_x = not (A[1] < B[0] or B[1] < A[0])
    overlap_y = not (A[3] < B[2] or B[3] < A[2])

    if overlap_x and overlap_y:
        # Calculate overlapping region
        x_min = max(A[0], B[0])
        x_max = min(A[1], B[1])
        y_min = max(A[2], B[2])
        y_max = min(A[3], B[3])

        # Return as a list: [x_min, x_max, y_min, y_max]
        return [x_min, x_max, y_min, y_max]
    else:
        return None
<|MERGE_RESOLUTION|>--- conflicted
+++ resolved
@@ -1,2358 +1,2307 @@
-""" This file holds all the general functions that are used to build up the pipeline and the notebooks. The functions are odered by their occurence in the pipeline from top to bottom."""
-
-# %load_ext autoreload
-# %autoreload 2
-import os
-import warnings
-from collections import namedtuple
-from itertools import chain
-from pathlib import Path
-from typing import Dict, List, Optional, Tuple, Union
-
-import cv2
-
-os.environ["USE_PYGEOS"] = "0"
-import itertools
-
-import dask
-import dask.array as da
-import dask.dataframe as dd
-import dask_image.ndfilters
-import geopandas
-import matplotlib
-import matplotlib.colors as mpl
-import matplotlib.pyplot as plt
-import numpy as np
-import pandas as pd
-import rasterio
-import scanpy as sc
-import scipy as sp
-import seaborn as sns
-import shapely
-import spatialdata
-import squidpy as sq
-import torch
-import xarray as xr
-import zarr
-from affine import Affine
-from aicsimageio import AICSImage
-from anndata import AnnData
-from basicpy import BaSiC
-from cellpose import models
-from dask import compute, delayed
-from dask.array import Array
-from dask.dataframe.core import DataFrame as DaskDataFrame
-from dask_image import imread
-from longsgis import voronoiDiagram4plg
-from multiscale_spatial_image import to_multiscale
-from numcodecs import Blosc
-from pandas import DataFrame as PandasDataFrame
-from rasterio import features
-from scipy import ndimage
-from scipy.ndimage import gaussian_filter
-from scipy.ndimage.filters import gaussian_filter
-from shapely.affinity import translate
-from shapely.geometry import GeometryCollection, MultiPolygon, Polygon
-from shapely.geometry.polygon import LinearRing
-from spatial_image import to_spatial_image
-from spatialdata import SpatialData
-
-
-def create_sdata(
-    filename_pattern: Union[str, Path, List[Union[str, Path]]],
-    output_path: str | Path,
-    layer_name="raw_image",
-    chunks: Optional[int] = None,
-    crd=None
-):
-<<<<<<< HEAD
-    dask_array = imread.imread(filename_pattern)
-
-    # make sure we have ( c, z, y, x )
-    if len(dask_array.shape) == 4:
-        # put channel dimension first (dask image puts channel dim last)
-        dask_array = dask_array.transpose(3, 0, 1, 2)
-    elif len(dask_array.shape) == 3:
-        dask_array = dask_array[None, :, :, :]
-    else:
-        raise ValueError(
-            f"Image has dimension { dask_array.shape }, while (c, z, y, x) is required."
-        )
-
-    if chunks:
-        dask_array = dask_array.rechunk(chunks)
-
-    # perform z-projection
-    if dask_array.shape[1] > 1:
-        dask_array = da.max(dask_array, axis=1)
-
-    # if z-dimension is 1, then squeeze it.
-    else:
-        dask_array = dask_array.squeeze(1)
-    if crd:
-        dask_array=dask_array[:,crd[0]:crd[1],crd[2]:crd[3]]
-=======
-    dask_array = load_image_to_dask(filename_pattern=filename_pattern, chunks=chunks)
-
->>>>>>> 476f6e7b
-    sdata = spatialdata.SpatialData()
-
-    spatial_image = spatialdata.models.Image2DModel.parse(
-        dask_array, dims=("c", "y", "x")
-    )
-
-    y_coords = xr.DataArray(np.arange(dask_array.shape[1], dtype="float64"), dims="y")
-    x_coords = xr.DataArray(np.arange(dask_array.shape[2], dtype="float64"), dims="x")
-
-    # If bug in spatialdata is fixed where coordinates are lost when saving to zarr, coordinates should be set here.
-    # spatial_image=spatial_image.assign_coords({ 'y': y_coords, 'x': x_coords} )
-    sdata.add_image(name=layer_name, image=spatial_image)
-
-    sdata.write(output_path)
-
-    # writing to zarr loses coordinates
-    sdata.images[layer_name] = sdata[layer_name].assign_coords(
-        {"y": y_coords, "x": x_coords}
-    )
-
-    return sdata
-
-
-def load_image_to_dask(
-    filename_pattern: Union[str, Path, List[Union[str, Path]]],
-    chunks: Optional[int] = None,
-) -> da.Array:
-    """
-    Load images into a dask array.
-
-    This function facilitates the loading of one or more images into a 3D dask array.
-    These images are designated by a provided filename pattern. The resulting dask
-    array will have three dimensions structured as follows: channel (c), y, and x.
-
-    The filename pattern parameter can be formatted in three ways:
-    - A path to a single image, either grayscale or multiple channels.
-        Examples:
-        DAPI_z3.tif -> single channel
-        DAPI_Poly_z3.tif -> multi (DAPI, Poly) channel
-    - A pattern representing a collection of z-stacks (if this is the case, a z-projection
-    is performed which selects the maximum intensity value across the z-dimension). 
-        Examples:
-        DAPI_z*.tif -> z-projection performed
-        DAPI_Poly_z*.tif -> z-projection performed
-    - A list of filename patterns (where each list item corresponds to a different channel)
-        Examples
-        [ DAPI_z3.tif, Poly_z3.tif ] -> multi (DAPI, Poly) channel
-        [ DAPI_z*.tif, Poly_z*.tif ] -> multi (DAPI, Poly) channel, z projection performed
-
-    Parameters
-    ----------
-    filename_pattern : Union[str, Path, List[Union[str, Path]]]
-        The filename pattern, path or list of filename patterns to the images that
-        should be loaded. In case of a list, each list item should represent a different
-        channel, and each image corresponding to a filename pattern should represent
-        a different z-stack.
-    chunks : int, optional
-        Chunk size for rechunking the resulting dask array. If not provided (None),
-        the array will not be rechunked.
-
-    Returns
-    -------
-    dask.array.Array
-        The resulting 3D dask array with dimensions ordered as: (c, y, x).
-
-    Raises
-    ------
-    ValueError
-        If an image is not 3D (z,y,x), a ValueError is raised. z-dimension can be 1.
-    """
-
-    if isinstance(filename_pattern, list):
-        # if filename pattern is a list, create (c, y, x) for each filename pattern
-        dask_arrays = [load_image_to_dask(f, chunks) for f in filename_pattern]
-        dask_array = da.concatenate(dask_arrays, axis=0)
-        # add z- dimension, we want (c,z,y,x)
-        dask_array = dask_array[:, None, :, :]
-    else:
-        dask_array = imread.imread(filename_pattern)
-        # put channel dimension first (dask image puts channel dim last)
-        if len(dask_array.shape) == 4:
-            dask_array = dask_array.transpose(3, 0, 1, 2)
-        # make sure we have ( c, z, y, x )
-        # dask image does not add channel dim for images with channel dim==1, so add it here
-        elif len(dask_array.shape) == 3:
-            dask_array = dask_array[None, :, :, :]
-        elif len(dask_array.shape) < 3:
-            raise ValueError(
-                f"Image has dimension { dask_array.shape }, while (z, y, x) is required."
-            )
-
-    if chunks:
-        dask_array = dask_array.rechunk(chunks)
-
-    # perform z-projection
-    if dask_array.shape[1] > 1:
-        dask_array = da.max(dask_array, axis=1)
-        print(dask_array)
-    # if z-dimension is 1, then squeeze it.
-    else:
-        dask_array = dask_array.squeeze(1)
-
-    return dask_array
-
-
-def tilingCorrection(
-    sdata: SpatialData,
-    tile_size: int = 2144,
-    crop_param: Optional[Tuple[int, int, int]] = None,
-    output_layer: str = "tiling_correction",
-) -> Tuple[SpatialData, List[np.ndarray]]:
-    """Returns the corrected image and the flatfield array
-
-    This function corrects for the tiling effect that occurs in some image data for example the resolve dataset.
-    The illumination within the tiles is adjusted, afterwards the tiles are connected as a whole image by inpainting the lines between the tiles.
-    """
-
-    layer = [*sdata.images][-1]
-
-    result_list=[]
-    flatfields=[]
-
-    for channel in sdata[ layer ].c.data:
-
-        ic = sq.im.ImageContainer(sdata[layer].isel(c=channel), layer=layer)
-
-        x_coords = ic.data.x.data
-        y_coords = ic.data.y.data
-
-        # Create the tiles
-        tiles = ic.generate_equal_crops(size=tile_size, as_array=layer)
-        tiles = np.array([tile + 1 if ~np.any(tile) else tile for tile in tiles])
-        black = np.array([1 if ~np.any(tile - 1) else 0 for tile in tiles])  # determine if
-
-        # create the masks for inpainting
-        i_mask = (
-            np.block(
-                [
-                    list(tiles[i : i + (ic.shape[1] // tile_size)])
-                    for i in range(0, len(tiles), ic.shape[1] // tile_size)
-                ]
-            ).astype(np.uint16)
-            == 0
-        )
-        if tiles.shape[0] < 5:
-            print(
-                "There aren't enough tiles to perform tiling correction (less than 5). This step will be skipped."
-            )
-            tiles_corrected = tiles
-            flatfields.append( None )
-        else:
-            basic = BaSiC(smoothness_flatfield=1)
-            basic.fit(tiles)
-            flatfields.append( basic.flatfield )
-            tiles_corrected = basic.transform(tiles)
-
-        tiles_corrected = np.array(
-            [
-                tiles[number] if black[number] == 1 else tile
-                for number, tile in enumerate(tiles_corrected)
-            ]
-        )
-
-        # Stitch the tiles back together
-        i_new = np.block(
-            [
-                list(tiles_corrected[i : i + (ic.shape[1] // tile_size)])
-                for i in range(0, len(tiles_corrected), ic.shape[1] // tile_size)
-            ]
-        ).astype(np.uint16)
-
-        ic = sq.im.ImageContainer(i_new, layer=layer)
-        ic.add_img(
-            i_mask.astype(np.uint8),
-            layer="mask_black_lines",
-        )
-
-        ic[layer] = ic[layer].assign_coords({"y": y_coords, "x": x_coords})
-
-        if crop_param:
-            ic = ic.crop_corner(y=crop_param[1], x=crop_param[0], size=crop_param[2])
-
-            x_coords = ic.data.x.data
-            y_coords = ic.data.y.data
-
-        # Perform inpainting
-        ic.apply(
-            {"0": cv2.inpaint},
-            layer=layer,
-            drop=False,
-            channel=0,
-            new_layer=output_layer,
-            copy=False,
-            # chunks=10,
-            fn_kwargs={
-                "inpaintMask": ic.data.mask_black_lines.squeeze().to_numpy(),
-                "inpaintRadius": 55,
-                "flags": cv2.INPAINT_NS,
-            },
-        )
-
-        # result for each channel
-        result_list.append( ic[ output_layer ].data )
-
-    # make one dask array of shape (c,y,x)
-    result = da.concatenate(result_list, axis=-1).transpose(3, 0, 1, 2).squeeze(-1)
-
-    spatial_image = spatialdata.models.Image2DModel.parse(result, dims=("c", "y", "x"))
-
-    # if bug is fixed in spatialdata, you should set coordinates here, not after adding image to sdata
-    spatial_image = spatial_image.assign_coords({"y": y_coords, "x": x_coords})
-
-    # during adding of image it is written to zarr store
-    sdata.add_image(name=output_layer, image=spatial_image)
-
-    # add coordinates, due to bug these are lost when writing to zarr store
-    sdata.images[output_layer] = sdata[output_layer].assign_coords(
-        {"y": y_coords, "x": x_coords}
-    )
-
-    return sdata, flatfields
-
-
-def tilingCorrectionPlot(
-    img: np.ndarray, flatfield: np.ndarray, img_orig: np.ndarray, output: str = None
-) -> None:
-    """Creates the plots based on the correction overlay and the original and corrected images."""
-
-    # disable interactive mode
-    # if output:
-    #    plt.ioff()
-
-    # Tile correction overlay
-    if flatfield is not None:
-        fig1, ax1 = plt.subplots(1, 1, figsize=(20, 10))
-        ax1.imshow(flatfield, cmap="gray")
-        ax1.set_title("Correction performed per tile")
-
-        # Save the plot to ouput
-        if output:
-            plt.close(fig1)
-            fig1.savefig(output + "0.png")
-
-    # Original and corrected image
-    fig2, ax2 = plt.subplots(1, 2, figsize=(20, 10))
-    ax2[0].imshow(img, cmap="gray")
-    ax2[0].set_title("Corrected image")
-    ax2[1].imshow(img_orig, cmap="gray")
-    ax2[1].set_title("Original image")
-    ax2[0].spines["top"].set_visible(False)
-    ax2[0].spines["right"].set_visible(False)
-    ax2[0].spines["bottom"].set_visible(False)
-    ax2[0].spines["left"].set_visible(False)
-    ax2[1].spines["top"].set_visible(False)
-    ax2[1].spines["right"].set_visible(False)
-    ax2[1].spines["bottom"].set_visible(False)
-    ax2[1].spines["left"].set_visible(False)
-
-    # Save the plot to ouput
-    if output:
-        plt.close(fig2)
-        fig2.savefig(output + "1.png")
-
-
-def tophat_filtering(
-    sdata: SpatialData,
-    output_layer="tophat_filtered",
-    size_tophat: int = 85,
-) -> SpatialData:
-    # this is function to do tophat filtering using dask
-
-    # take the last image as layer to do next step in pipeline
-    layer = [*sdata.images][-1]
-
-    # TODO size_tophat maybe different for different channels, probably fix this with size_tophat as a list.
-    # Initialize list to store results
-    result_list = []
-
-    for channel in sdata[layer].c.data:
-        image_array = sdata[layer].isel(c=channel).data
-
-        # Apply the minimum filter
-        minimum_t = dask_image.ndfilters.minimum_filter(image_array, size_tophat)
-
-        # Apply the maximum filter
-        max_of_min_t = dask_image.ndfilters.maximum_filter(minimum_t, size_tophat)
-
-        # Subtract max_of_min_t from image_array and store in result_list
-        result_list.append(image_array - max_of_min_t)
-
-    result = da.stack(result_list, axis=0)
-
-    spatial_image = spatialdata.models.Image2DModel.parse(result, dims=("c", "y", "x"))
-
-    y_coords = sdata[layer].y.data
-    x_coords = sdata[layer].x.data
-
-    # if bug is fixed in spatialdata, you should set coordinates here, not after adding image to sdata
-    spatial_image = spatial_image.assign_coords({"y": y_coords, "x": x_coords})
-
-    # during adding of image it is written to zarr store
-    sdata.add_image(name=output_layer, image=spatial_image)
-
-    # add coordinates, due to bug these are lost when writing to zarr store
-    sdata.images[output_layer] = sdata[output_layer].assign_coords(
-        {"y": y_coords, "x": x_coords}
-    )
-
-    return sdata
-
-
-def clahe_processing(
-    sdata: SpatialData,
-    output_layer: str = "clahe",
-    contrast_clip: int = 3.5,
-    chunksize_clahe: int = 10000,
-) -> SpatialData:
-    # TODO take whole image as chunksize + overlap tuning
-
-    layer = [*sdata.images][-1]
-
-    x_coords = sdata[layer].x.data
-    y_coords = sdata[layer].y.data
-
-    # convert to imagecontainer, because apply not yet implemented in sdata
-    ic = sq.im.ImageContainer(sdata[layer], layer=layer)
-
-    result_list = []
-
-    for channel in sdata[layer].c.data:
-        clahe = cv2.createCLAHE(clipLimit=contrast_clip, tileGridSize=(8, 8))
-
-        ic_clahe = ic.apply(
-            {"0": clahe.apply},
-            layer=layer,
-            new_layer=output_layer,
-            drop=True,
-            channel=channel,
-            copy=True,
-            chunks=chunksize_clahe,
-            lazy=True,
-            # depth=1000,
-            # boundary='reflect'
-        )
-
-        # squeeze channel dim and z-dimension
-        result_list.append(ic_clahe["clahe"].data.squeeze(axis=(2, 3)))
-
-    result = da.stack(result_list, axis=0)
-
-<<<<<<< HEAD
-    ic_clahe = ic.apply(
-        {"0": clahe.apply},
-        layer=layer,
-        new_layer=output_layer,
-        drop=True,
-        channel=0,
-        copy=True,
-        chunks=chunksize_clahe,
-        lazy=True,
-        depth=3000,
-        boundary='reflect'
-    )
-=======
-    spatial_image = spatialdata.models.Image2DModel.parse(result, dims=("c", "y", "x"))
->>>>>>> 476f6e7b
-
-    # if bug is fixed in spatialdata, you should set coordinates here, not after adding image to sdata
-    spatial_image = spatial_image.assign_coords({"y": y_coords, "x": x_coords})
-
-    # during adding of image it is written to zarr store
-    sdata.add_image(name=output_layer, image=spatial_image)
-
-    # add coordinates, due to bug these are lost when writing to zarr store
-    sdata.images[output_layer] = sdata[output_layer].assign_coords(
-        {"y": y_coords, "x": x_coords}
-    )
-
-    return sdata
-
-
-def cellpose(
-    img,
-    min_size=80,
-    cellprob_threshold=-4,
-    flow_threshold=0.85,
-    diameter=100,
-    model_type="cyto",
-    channels=[1, 0],
-    device="cpu",
-):
-
-    gpu = torch.cuda.is_available()
-    model = models.Cellpose(gpu=gpu, model_type=model_type, device=torch.device(device))
-    masks, _, _, _ = model.eval(
-        img,
-        diameter=diameter,
-        channels=channels,
-        min_size=min_size,
-        flow_threshold=flow_threshold,
-        cellprob_threshold=cellprob_threshold,
-    )
-    return masks
-
-
-def segmentation_cellpose(
-    sdata: SpatialData,
-    layer: Optional[str] = None,
-    output_layer: str = "segmentation_mask",
-    crop_param: Optional[Tuple[int, int, int]] = None,
-    device: str = "cpu",
-    min_size: int = 80,
-    flow_threshold: float = 0.6,
-    diameter: int = 55,
-    cellprob_threshold: int = 0,
-    model_type: str = "nuclei",
-    channels=[0, 0],
-    chunks="auto",
-    lazy=False,
-) -> SpatialData:
-    if layer is None:
-        layer = [*sdata.images][-1]
-
-    ic = sq.im.ImageContainer(sdata[layer], layer=layer)
-
-    if crop_param:
-        ic = ic.crop_corner(y=crop_param[1], x=crop_param[0], size=crop_param[2])
-        # rechunk if you take crop, in order to be able to save as spatialdata object.
-        # TODO check if this still necessary
-        # for layer in ic.data.data_vars:
-        #    chunksize = ic[layer].data.chunksize[0]
-        #    ic[layer] = ic[layer].chunk(chunksize)
-
-    sq.im.segment(
-        img=ic,
-        layer=layer,
-        method=cellpose,
-        channel=None,
-        chunks=chunks,
-        lazy=lazy,
-        min_size=min_size,
-        layer_added=output_layer,
-        cellprob_threshold=cellprob_threshold,
-        flow_threshold=flow_threshold,
-        diameter=diameter,
-        model_type=model_type,
-        channels=channels,
-        device=device,
-    )
-
-    imageContainerToSData(
-        ic=ic, sdata=sdata, layers_im=[], layers_labels=[output_layer]
-    )
-
-    polygons = mask_to_polygons_layer_dask(mask=sdata[output_layer].data)
-    polygons = polygons.dissolve(by="cells")
-
-    x_coords = ic.data.x.data
-    y_coords = ic.data.y.data
-
-    x_translation = x_coords[0]
-    y_translation = y_coords[0]
-
-    polygons["geometry"] = polygons["geometry"].apply(
-        lambda geom: translate(geom, xoff=x_translation, yoff=y_translation)
-    )
-
-    shapes_name = f'{output_layer}_boundaries'
-
-    sdata.add_shapes(
-        name=shapes_name,
-        shapes=spatialdata.models.ShapesModel.parse(polygons),
-    )
-
-    return sdata
-
-
-def imageContainerToSData(
-    ic,
-    sdata=None,
-    layers_im=["corrected", "raw_image"],
-    layers_labels=["segmentation_mask"],
-):
-    if sdata == None:
-        sdata = spatialdata.SpatialData()
-
-    # coordinates are not copied correctly from imagecontainer to spatialdata object, so do it 'by hand'
-    x_coords = ic.data.x.data
-    y_coords = ic.data.y.data
-
-    temp = ic.data.rename_dims({"channels": "c"})
-
-    for i in layers_im:
-        spatial_image = spatialdata.models.Image2DModel.parse(
-            temp[i].squeeze(dim="z").transpose("c", "y", "x")
-        )
-        spatial_image = spatial_image.assign_coords({"y": y_coords, "x": x_coords})
-        sdata.add_image(name=i, image=spatial_image)
-        # Due to bug in spatialdata, coordinates are lost after saving to .zarr, which happens automatically if sdata is backed by zarr store,
-        # therefore assign coordinates again
-        sdata.images[i] = sdata[i].assign_coords({"y": y_coords, "x": x_coords})
-
-    for j in layers_labels:
-        spatial_label = spatialdata.models.Labels2DModel.parse(
-            temp[j].squeeze().transpose("y", "x")
-        )
-        spatial_label = spatial_label.assign_coords({"y": y_coords, "x": x_coords})
-        sdata.add_labels(name=j, labels=spatial_label)
-        # Due to bug in spatialdata, coordinates are lost after saving to .zarr, which happens automatically if sdata is backed by zarr store,
-        # therefore assign coordinates again
-        sdata.labels[j] = sdata[j].assign_coords({"y": y_coords, "x": x_coords})
-
-    return sdata
-
-
-def segmentationPlot(
-    sdata,
-    crd=None,
-    layer: Optional[str] = None,
-    channel: Optional[int] = None,
-    shapes_layer="segmentation_mask_boundaries",
-    output: str = None,
-) -> None:
-    if layer is None:
-        layer = [*sdata.images][-1]
-
-    si = sdata.images[layer]
-
-    image_boundary = [si.x.data[0], si.x.data[-1] + 1, si.y.data[0], si.y.data[-1] + 1]
-
-    if crd is not None:
-        _crd = crd
-        crd = overlapping_region_2D(crd, image_boundary)
-        if crd is None:
-            warnings.warn(
-                (
-                    f"Provided crd '{_crd}' and image_boundary '{image_boundary}' do not have any overlap. "
-                    f"Please provide a crd that has some overlap with the image. "
-                    f"Setting crd to image_boundary '{image_boundary}'."
-                )
-            )
-            crd = image_boundary
-    # if crd is None, set crd equal to image_boundary
-    else:
-        crd = image_boundary
-
-    channels = [channel] if channel is not None else si.c.data
-
-    for ch in channels:    
-
-        fig, ax = plt.subplots(1, 2, figsize=(20, 20))
-        si.isel(c=ch).squeeze().sel(
-            x=slice(crd[0], crd[1]), y=slice(crd[2], crd[3])
-        ).plot.imshow(cmap="gray", robust=True, ax=ax[0], add_colorbar=False)
-        si.isel(c=ch).squeeze().sel(
-            x=slice(crd[0], crd[1]), y=slice(crd[2], crd[3])
-        ).plot.imshow(cmap="gray", robust=True, ax=ax[1], add_colorbar=False)
-        sdata[shapes_layer].cx[crd[0] : crd[1], crd[2] : crd[3]].plot(
-            ax=ax[1],
-            edgecolor="white",
-            linewidth=1,
-            alpha=0.5,
-            legend=True,
-            aspect=1,
-        )
-        for i in range(len(ax)):
-            ax[i].axes.set_aspect("equal")
-            ax[i].set_xlim(crd[0], crd[1])
-            ax[i].set_ylim(crd[2], crd[3])
-            ax[i].invert_yaxis()
-            ax[i].set_title("")
-            # ax.axes.xaxis.set_visible(False)
-            # ax.axes.yaxis.set_visible(False)
-            ax[i].spines["top"].set_visible(False)
-            ax[i].spines["right"].set_visible(False)
-            ax[i].spines["bottom"].set_visible(False)
-            ax[i].spines["left"].set_visible(False)
-
-        # Save the plot to ouput
-        if output:
-            plt.close(fig)
-            fig.savefig( f"{output}_{ch}")
-
-
-def mask_to_polygons_layer(mask: np.ndarray) -> geopandas.GeoDataFrame:
-    """Returns the polygons as GeoDataFrame
-
-    This function converts the mask to polygons.
-    https://rocreguant.com/convert-a-mask-into-a-polygon-for-images-using-shapely-and-rasterio/1786/
-    """
-
-    all_polygons = []
-    all_values = []
-
-    # Extract the polygons from the mask
-    for shape, value in features.shapes(
-        mask.astype(np.int32),
-        mask=(mask > 0),
-        transform=rasterio.Affine(1.0, 0, 0, 0, 1.0, 0),
-    ):
-        all_polygons.append(shapely.geometry.shape(shape))
-        all_values.append(int(value))
-
-    return geopandas.GeoDataFrame(dict(geometry=all_polygons), index=all_values)
-
-
-def mask_to_polygons_layer_dask(mask: da.Array) -> geopandas.GeoDataFrame:
-    """Returns the polygons as GeoDataFrame
-
-    This function converts the mask to polygons.
-    https://rocreguant.com/convert-a-mask-into-a-polygon-for-images-using-shapely-and-rasterio/1786/
-    """
-
-    # Define a function to extract polygons and values from each chunk
-    @delayed
-    def extract_polygons(mask_chunk: np.ndarray, chunk_coords: tuple) -> tuple:
-        all_polygons = []
-        all_values = []
-
-        # Compute the boolean mask before passing it to the features.shapes() function
-        bool_mask = mask_chunk > 0
-
-        # Get chunk's top-left corner coordinates
-        x_offset, y_offset = chunk_coords
-
-        for shape, value in features.shapes(
-            mask_chunk.astype(np.int32),
-            mask=bool_mask,
-            transform=rasterio.Affine(1.0, 0, y_offset, 0, 1.0, x_offset),
-        ):
-            all_polygons.append(shapely.geometry.shape(shape))
-            all_values.append(int(value))
-
-        return all_polygons, all_values
-
-    # Map the extract_polygons function to each chunk
-    # Create a list of delayed objects
-
-    chunk_coords = list(
-        itertools.product(
-            *[range(0, s, cs) for s, cs in zip(mask.shape, mask.chunksize)]
-        )
-    )
-
-    delayed_results = [
-        extract_polygons(chunk, coord)
-        for chunk, coord in zip(mask.to_delayed().flatten(), chunk_coords)
-    ]
-    # Compute the results
-    results = dask.compute(*delayed_results, scheduler="threads")
-
-    # Combine the results into a single list of polygons and values
-    all_polygons = []
-    all_values = []
-    for polygons, values in results:
-        all_polygons.extend(polygons)
-        all_values.extend(values)
-
-    # Create a GeoDataFrame from the extracted polygons and values
-    return geopandas.GeoDataFrame({"geometry": all_polygons, "cells": all_values})
-
-
-def color(_) -> matplotlib.colors.Colormap:
-    """Select random color from set1 colors."""
-    return plt.get_cmap("Set1")(np.random.choice(np.arange(0, 18)))
-
-
-def border_color(r: bool) -> matplotlib.colors.Colormap:
-    """Select border color from tab10 colors or preset color (1, 1, 1, 1) otherwise."""
-    return plt.get_cmap("tab10")(3) if r else (1, 1, 1, 1)
-
-
-def linewidth(r: bool) -> float:
-    """Select linewidth 1 if true else 0.5."""
-    return 1 if r else 0.5
-
-
-def delete_overlap(voronoi, polygons):
-    I1, I2 = voronoi.sindex.query_bulk(voronoi["geometry"], predicate="overlaps")
-    voronoi2 = voronoi.copy()
-
-    for cell1, cell2 in zip(I1, I2):
-        # if cell1!=cell2:
-        voronoi.geometry.iloc[cell1] = voronoi.iloc[cell1].geometry.intersection(
-            voronoi2.iloc[cell1].geometry.difference(voronoi2.iloc[cell2].geometry)
-        )
-        voronoi.geometry.iloc[cell2] = voronoi.iloc[cell2].geometry.intersection(
-            voronoi2.iloc[cell2].geometry.difference(voronoi2.iloc[cell1].geometry)
-        )
-    voronoi["geometry"] = voronoi.geometry.union(polygons.geometry)
-    polygons = polygons.buffer(distance=0)
-    voronoi = voronoi.buffer(distance=0)
-    return voronoi
-
-
-def create_voronoi_boundaries(
-    sdata: SpatialData, radius: int = 0, shapes_layer: str = "segmentation_mask_boundaries"
-):
-    if radius < 0:
-        raise ValueError(
-            f"radius should be >0, provided value for radius is '{radius}'"
-        )
-
-    sdata[shapes_layer].index = sdata[shapes_layer].index.astype("str")
-
-    expanded_layer_name = "expanded_cells" + str(radius)
-    # sdata[shape_layer].index = list(map(str, sdata[shape_layer].index))
-
-    si = sdata[[*sdata.images][0]]
-    boundary = Polygon(
-        [
-            (si.x.data[0], si.y.data[0]),
-            (si.x.data[-1] + 200, si.y.data[0]),
-            (si.x.data[-1] + 200, si.y.data[-1] + 200),
-            (si.x.data[0], si.y.data[-1] + 200),
-        ]
-    )
-
-    if expanded_layer_name in [*sdata.shapes]:
-        del sdata.shapes[expanded_layer_name]
-    sdata[expanded_layer_name] = sdata[shapes_layer].copy()
-    sdata[expanded_layer_name]["geometry"] = sdata[shapes_layer].simplify(2)
-
-    vd = voronoiDiagram4plg(sdata[expanded_layer_name], boundary)
-    voronoi = geopandas.sjoin(
-        vd, sdata[expanded_layer_name], predicate="contains", how="left"
-    )
-    voronoi.index = voronoi.index_right
-    voronoi = voronoi[~voronoi.index.duplicated(keep="first")]
-    voronoi = delete_overlap(voronoi, sdata[expanded_layer_name])
-
-    buffered = sdata[expanded_layer_name].buffer(distance=radius)
-    intersected = voronoi.sort_index().intersection(buffered.sort_index())
-
-    sdata[expanded_layer_name].geometry = intersected
-
-    return sdata
-
-
-def read_transcripts(
-    sdata: SpatialData,
-    path_count_matrix: Union[str, Path],
-    path_transform_matrix: Optional[Union[str, Path]] = None,
-    debug: bool = False,
-    column_x: int = 0,
-    column_y: int = 1,
-    column_gene: int = 3,
-    column_midcount: Optional[int] = None,
-    delimiter: str = ",",
-    header: Optional[int] = None,
-) -> SpatialData:
-    # Read the CSV file using Dask
-    ddf = dd.read_csv(path_count_matrix, delimiter=delimiter, header=header)
-
-    # Read the transformation matrix
-    if path_transform_matrix is None:
-        print("No transform matrix given, will use identity matrix.")
-        transform_matrix = np.identity(3)
-    else:
-        transform_matrix = np.loadtxt(path_transform_matrix)
-
-    print(transform_matrix)
-
-    if debug:
-        n = 100000
-        fraction = n / len(ddf)
-        ddf = ddf.sample(frac=fraction)
-
-    # Function to repeat rows based on MIDCount value
-    def repeat_rows(df):
-        repeat_df = df.reindex(
-            df.index.repeat(df.iloc[:, column_midcount])
-        ).reset_index(drop=True)
-        return repeat_df
-
-    # Apply the row repeat function if column_midcount is not None (e.g. for Stereoseq)
-    if column_midcount is not None:
-        ddf = ddf.map_partitions(repeat_rows, meta=ddf)
-
-    def transform_coordinates(df):
-        micron_coordinates = df.iloc[:, [column_x, column_y]].values
-        micron_coordinates = np.column_stack(
-            (micron_coordinates, np.ones(len(micron_coordinates)))
-        )
-        pixel_coordinates = np.dot(micron_coordinates, transform_matrix.T)[:, :2]
-        result_df = df.iloc[:, [column_gene]].copy()
-        result_df["pixel_x"] = pixel_coordinates[:, 0]
-        result_df["pixel_y"] = pixel_coordinates[:, 1]
-        return result_df
-
-    # Apply the transformation to the Dask DataFrame
-    transformed_ddf = ddf.map_partitions(transform_coordinates)
-
-    # Rename the columns
-    transformed_ddf.columns = ["gene", "pixel_x", "pixel_y"]
-
-    # Reorder
-    transformed_ddf = transformed_ddf[["pixel_x", "pixel_y", "gene"]]
-
-    sdata = _add_transcripts_to_sdata(sdata, transformed_ddf)
-
-    return sdata
-
-
-def _add_transcripts_to_sdata(sdata: SpatialData, transformed_ddf: DaskDataFrame):
-    # TODO below fix to remove transcripts does not work, points not allowed to be deleted on disk.
-    #if sdata.points:
-    #    for points_layer in [*sdata.points]:
-    #        del sdata.points[points_layer]
-
-    sdata.add_points(
-        name="transcripts",
-        points=spatialdata.models.PointsModel.parse(
-            transformed_ddf, coordinates={"x": "pixel_x", "y": "pixel_y"}
-        ),
-    )
-    return sdata
-
-
-def read_resolve_transcripts(
-    sdata: SpatialData,
-    path_count_matrix: str | Path,
-) -> SpatialData:
-    args = (sdata, path_count_matrix)
-    kwargs = {
-        "column_x": 0,
-        "column_y": 1,
-        "column_gene": 3,
-        "delimiter": "\t",
-        "header": None,
-    }
-
-    sdata = read_transcripts(*args, **kwargs)
-    return sdata
-
-
-def read_vizgen_transcripts(
-    sdata: SpatialData,
-    path_count_matrix: str | Path,
-    path_transform_matrix: str | Path,
-) -> SpatialData:
-    args = (sdata, path_count_matrix, path_transform_matrix)
-    kwargs = {
-        "column_x": 2,
-        "column_y": 3,
-        "column_gene": 8,
-        "delimiter": ",",
-        "header": 0,
-    }
-
-    sdata = read_transcripts(*args, **kwargs)
-    return sdata
-
-
-def read_stereoseq_transcripts(
-    sdata: SpatialData,
-    path_count_matrix: str | Path,
-) -> SpatialData:
-    args = (sdata, path_count_matrix)
-    kwargs = {
-        "column_x": 1,
-        "column_y": 2,
-        "column_gene": 0,
-        "column_midcount": 3,
-        "delimiter": ",",
-        "header": 0,
-    }
-
-    sdata = read_transcripts(*args, **kwargs)
-    return sdata
-
-
-def allocation(
-    sdata: SpatialData,
-    shapes_layer: str = "segmentation_mask_boundaries",
-) -> Tuple[SpatialData, DaskDataFrame]:
-    """Returns the AnnData object with transcript and polygon data."""
-
-    sdata[shapes_layer].index = sdata[shapes_layer].index.astype("str")
-
-    # need to do this transformation,
-    # because the polygons have same offset coords.x0 and coords.y0 as in segmentation_mask
-    Coords = namedtuple("Coords", ["x0", "y0"])
-    s_mask = sdata["segmentation_mask"]
-    coords = Coords(s_mask.x.data[0], s_mask.y.data[0])
-
-    transform = Affine.translation(coords.x0, coords.y0)
-
-    # Creating masks from polygons. TODO decide if you want to do this, even if voronoi is not calculated...
-    # This is computationaly not heavy, but could take some ram,
-    # because it creates image-size array of masks in memory
-    #I guess not if no voronoi was created. 
-    print("creating masks from polygons")
-    masks = rasterio.features.rasterize(
-        zip(
-            sdata[shapes_layer].geometry, sdata[shapes_layer].index.values.astype(float)
-        ),
-        out_shape=[s_mask.shape[0], s_mask.shape[1]],
-        dtype="uint32",
-        fill=0,
-        transform=transform,
-    )
-
-    print(f"Created masks with shape {masks.shape}")
-    ddf = sdata["transcripts"]
-
-    print("Calculate cell counts")
-
-    # Define a function to process each partition using its index
-    def process_partition(index, masks, coords):
-        partition = ddf.get_partition(index).compute()
-
-        filtered_partition = partition[
-            (coords.y0 < partition["y"])
-            & (partition["y"] < masks.shape[0] + coords.y0)
-            & (coords.x0 < partition["x"])
-            & (partition["x"] < masks.shape[1] + coords.x0)
-        ]
-
-        filtered_partition["cells"] = masks[
-            filtered_partition["y"].values.astype(int) - int(coords.y0),
-            filtered_partition["x"].values.astype(int) - int(coords.x0),
-        ]
-
-        return filtered_partition
-
-    # Get the number of partitions in the Dask DataFrame
-    num_partitions = ddf.npartitions
-
-    # Process each partition using its index
-    processed_partitions = [
-        delayed(process_partition)(i, masks, coords) for i in range(num_partitions)
-    ]
-
-    # Combine the processed partitions into a single DataFrame
-    combined_partitions = dd.from_delayed(processed_partitions)
-
-    coordinates = combined_partitions.groupby("cells").mean().iloc[:, [0, 1]]
-    cell_counts = combined_partitions.groupby(["cells", "gene"]).size()
-
-    coordinates, cell_counts = compute(coordinates, cell_counts, scheduler="threads")
-
-    cell_counts = cell_counts.unstack(fill_value=0)
-
-    # make sure coordinates are sorted in same order as cell_counts
-    index_order = cell_counts.index.argsort()
-    coordinates = coordinates.loc[cell_counts.index[index_order]]
-
-    print("Create anndata object")
-
-    # Create the anndata object
-    adata = AnnData(cell_counts[cell_counts.index != 0])
-    coordinates.index = coordinates.index.map(str)
-    adata.obsm["spatial"] = coordinates[coordinates.index != "0"].values
-
-    adata.obs["region"] = 1
-    adata.obs["instance"] = 1
-
-    if sdata.table:
-        del sdata.table
-
-    sdata.table = spatialdata.models.TableModel.parse(
-        adata, region_key="region", region=1, instance_key="instance"
-    )
-
-    for i in [*sdata.shapes]:
-        if 'filtered' not in i:
-            print(i)
-            sdata[i].index = list(map(str, sdata[i].index))
-            sdata.add_shapes(
-                name='filtered_segmentation_'+i,
-                shapes=spatialdata.models.ShapesModel.parse(
-                    sdata[i][~np.isin(sdata[i].index.values.astype(int), sdata.table.obs.index.values.astype(int))]
-                ),
-                overwrite=True,
-            )
-            sdata.add_shapes(
-                name=i,
-                shapes=spatialdata.models.ShapesModel.parse(
-                    sdata[i][np.isin(sdata[i].index.values.astype(int), sdata.table.obs.index.values.astype(int))]
-                ),
-                overwrite=True,
-            )
-
-    return sdata
-
-
-def sanity_plot_transcripts_matrix(
-    xarray: Union[np.ndarray, xr.DataArray],
-    in_df: Optional[Union[PandasDataFrame, DaskDataFrame]] = None,
-    polygons: Optional[geopandas.GeoDataFrame] = None,
-    plot_cell_number: bool = False,
-    n: Optional[int] = None,
-    name_x: str = "x",
-    name_y: str = "y",
-    name_gene_column: str = "gene",
-    gene: Optional[str] = None,
-    crd: Optional[Tuple[int, int, int, int]] = None,
-    cmap: str = "gray",
-    output: Union[Path, str] = None,
-):
-    # in_df can be dask dataframe or pandas dataframe
-
-    # plot for sanity check
-
-    def extract_boundaries_from_geometry_collection(geometry):
-        if isinstance(geometry, Polygon):
-            return [geometry.boundary]
-        elif isinstance(geometry, MultiPolygon):
-            return [polygon.boundary for polygon in geometry.geoms]
-        elif isinstance(geometry, GeometryCollection):
-            boundaries = []
-            for geom in geometry:
-                boundaries.extend(extract_boundaries_from_geometry_collection(geom))
-            return boundaries
-        else:
-            return []
-
-    fig, ax = plt.subplots(figsize=(10, 10))
-
-    if isinstance(xarray, np.ndarray):
-        xarray = xr.DataArray(
-            xarray,
-            dims=("y", "x"),
-            coords={"y": np.arange(xarray.shape[0]), "x": np.arange(xarray.shape[1])},
-        )
-
-    if crd is None:
-        crd = [
-            xarray.x.data[0],
-            xarray.x.data[-1] + 1,
-            xarray.y.data[0],
-            xarray.y.data[-1] + 1,
-        ]
-
-    xarray.squeeze().sel(x=slice(crd[0], crd[1]), y=slice(crd[2], crd[3])).plot.imshow(
-        cmap=cmap, robust=True, ax=ax, add_colorbar=False
-    )
-
-    # update so that a sample is taken from the dataframe (otherwise plotting takes too long), i.e. take n points max
-
-    if in_df is not None:
-        # query first and then slicing gene is faster than vice versa
-        in_df = in_df.query(
-            f"{crd[0]} <= {name_x} <= {crd[1]} and {crd[2]} <= {name_y} <= {crd[3]}"
-        )
-
-        if gene:
-            in_df = in_df[in_df[name_gene_column] == gene]
-
-        # we do not sample a fraction of the transcripts if a specific gene is given
-        else:
-            size = len(in_df)
-
-            print(f"size before sampling is {size}")
-
-            if n is not None and size > n:
-                fraction = n / size
-                in_df = in_df.sample(frac=fraction)
-
-        if isinstance(in_df, DaskDataFrame):
-            in_df = in_df.compute()
-
-        print(f"Plotting {in_df.shape[0]} transcripts.")
-
-        if gene:
-            alpha = 0.5
-        else:
-            alpha = 0.2
-
-        ax.scatter(in_df[name_x], in_df[name_y], color="r", s=8, alpha=alpha)
-
-    if polygons is not None:
-        print("Selecting boundaries")
-
-        polygons_selected = polygons.cx[crd[0] : crd[1], crd[2] : crd[3]]
-
-        polygons_selected["boundaries"] = polygons_selected["geometry"].apply(
-            extract_boundaries_from_geometry_collection
-        )
-        exploded_boundaries = polygons_selected.explode("boundaries")
-        exploded_boundaries["geometry"] = exploded_boundaries["boundaries"]
-        exploded_boundaries = exploded_boundaries.drop(columns=["boundaries"])
-
-        print("Plotting boundaries")
-
-        # Plot the polygon boundaries
-        exploded_boundaries.plot(
-            ax=ax,
-            aspect=1,
-        )
-
-        print("End plotting boundaries")
-
-        # Plot the values inside the polygons
-        if plot_cell_number:
-            for _, row in polygons_selected.iterrows():
-                centroid = row.geometry.centroid
-                value = row.name
-                ax.annotate(
-                    value,
-                    (centroid.x, centroid.y),
-                    color="green",
-                    fontsize=20,
-                    ha="center",
-                    va="center",
-                )
-
-    ax.set_xlim(crd[0], crd[1])
-    ax.set_ylim(crd[2], crd[3])
-
-    ax.axis("on")
-
-    if gene:
-        ax.set_title(f"Transcripts and cell boundaries for gene: {gene}.")
-
-    if output:
-        plt.savefig(output)
-    else:
-        plt.show()
-    plt.close()
-
-
-def control_transcripts(df, scaling_factor=100):
-    """This function plots the transcript density of the tissue. You can use it to compare different regions in your tissue on transcript density."""
-    Try = df.groupby(["x", "y"]).count()["gene"]
-    Image = np.array(Try.unstack(fill_value=0))
-    Image = Image / np.max(Image)
-    blurred = gaussian_filter(scaling_factor * Image, sigma=7)
-    return blurred
-
-
-def plot_control_transcripts(blurred, sdata, layer: Optional[str] = None, crd=None):
-    if layer is None:
-        layer = [*sdata.images][-1]
-    if crd:
-        fig, ax = plt.subplots(1, 2, figsize=(20, 20))
-
-        ax[0].imshow(blurred.T[crd[0] : crd[1], crd[2] : crd[3]], cmap="magma", vmax=5)
-        sdata[layer].squeeze().sel(
-            x=slice(crd[0], crd[1]), y=slice(crd[2], crd[3])
-        ).plot.imshow(cmap="gray", robust=True, ax=ax[1], add_colorbar=False)
-        ax[0].set_title("Transcript density")
-        ax[1].set_title("Corrected image")
-    fig, ax = plt.subplots(1, 2, figsize=(20, 20))
-
-    ax[0].imshow(blurred.T, cmap="magma", vmax=5)
-    sdata[layer].squeeze().plot.imshow(
-        cmap="gray", robust=True, ax=ax[1], add_colorbar=False
-    )
-    ax[1].axes.set_aspect("equal")
-    ax[1].invert_yaxis()
-
-    ax[0].set_title("Transcript density")
-    ax[1].set_title("Corrected image")
-
-
-def analyse_genes_left_out(sdata, df):
-    """This function"""
-    filtered = pd.DataFrame(
-        sdata.table.X.sum(axis=0)
-        / df.groupby("gene").count()["x"][sdata.table.var.index]
-    )
-    filtered = filtered.rename(columns={"x": "proportion_kept"})
-    filtered["raw_counts"] = df.groupby("gene").count()["x"][sdata.table.var.index]
-    filtered["log_raw_counts"] = np.log(filtered["raw_counts"])
-
-    sns.scatterplot(data=filtered, y="proportion_kept", x="log_raw_counts")
-
-    plt.axvline(filtered["log_raw_counts"].median(), color="green", linestyle="dashed")
-    plt.axhline(filtered["proportion_kept"].median(), color="red", linestyle="dashed")
-    plt.xlim(
-        left=-0.5, right=filtered["log_raw_counts"].quantile(0.99)
-    )  # set y-axis limit from 0 to the 95th percentile of y
-    # show the plot
-    plt.show()
-    r, p = sp.stats.pearsonr(filtered["log_raw_counts"], filtered["proportion_kept"])
-    sns.regplot(x="log_raw_counts", y="proportion_kept", data=filtered)
-    ax = plt.gca()
-    ax.text(0.7, 0.9, "r={:.2f}, p={:.2g}".format(r, p), transform=ax.transAxes)
-
-    plt.axvline(filtered["log_raw_counts"].median(), color="green", linestyle="dashed")
-    plt.axhline(filtered["proportion_kept"].median(), color="red", linestyle="dashed")
-    plt.show()
-    print("The ten genes with the highest proportion of transcripts filtered out")
-    print(filtered.sort_values(by="proportion_kept")[0:10].iloc[:, 0:2])
-    return filtered
-
-
-def plot_shapes(
-    sdata,
-    column: str = None,
-    cmap: str = "magma",
-    img_layer: Optional[str] = None,
-    channel: Optional[int]=None,
-    shapes_layer: str = "segmentation_mask_boundaries",
-    alpha: float = 0.5,
-    crd=None,
-    output: str = None,
-    vmin=None,
-    vmax=None,
-    ax=None,
-    plot_filtered=False,
-    figsize=(20, 20),
-) -> None:
-    """
-    This function plots an sdata object, with the cells on top. On default it plots the image layer that was added last.
-    The default color is blue if no color is given as input. 
-    Column: determines based on which column the cells need to be colored. Can be an obs column or a var column. 
-    img_layer: the image layer that needs to be plotted, the last on on default
-    shapes_layer: which shapes to plot, the default is nucleus_boundaries, but when performing an expansion it can be another layer. 
-    alpha: the alpha-parameter of matplotlib: transperancy of the cells 
-    crd: the crop that needs to be plotted, if none is given, the whole region is plotted, list of four coordinates
-    output: whether you want to save it as an output or not, default is none and then plot is shown.
-    vmin/vmax: adapting the color scale for continous data: give the percentile for which to color min and max. 
-    ax: whne wanting to add the plot to another plot
-    plot_filtered: whether or not to plot the cells that were filtered out during previous steps, this is a control function.
-    """
-    if img_layer is None:
-        img_layer = [*sdata.images][-1]
-
-    si = sdata.images[img_layer]
-
-    image_boundary = [si.x.data[0], si.x.data[-1] + 1, si.y.data[0], si.y.data[-1] + 1]
-
-    if crd is not None:
-        _crd = crd
-        crd = overlapping_region_2D(crd, image_boundary)
-        if crd is None:
-            warnings.warn(
-                (
-                    f"Provided crd '{_crd}' and image_boundary '{image_boundary}' do not have any overlap. "
-                    f"Please provide a crd that has some overlap with the image. "
-                    f"Setting crd to image_boundary '{image_boundary}'."
-                )
-            )
-            crd = image_boundary
-    # if crd is None, set crd equal to image_boundary
-    else:
-        crd = image_boundary
-    size_im=(crd[1]-crd[0])*(crd[3]-crd[2])
-    if column is not None:
-        if column + "_colors" in sdata.table.uns:
-            cmap = matplotlib.colors.LinearSegmentedColormap.from_list(
-                "new_map",
-                sdata.table.uns[column + "_colors"],
-                N=len(sdata.table.uns[column + "_colors"]),
-            )
-        if column in sdata.table.obs.columns:
-            column = sdata.table[
-                sdata[shapes_layer].cx[crd[0] : crd[1], crd[2] : crd[3]].index, :
-            ].obs[column]
-        elif column in sdata.table.var.index:
-            column = sdata.table[
-                sdata[shapes_layer].cx[crd[0] : crd[1], crd[2] : crd[3]].index, :
-            ].X[:, np.where(sdata.table.var.index == column)[0][0]]
-        else:
-            print(
-                "The column defined in the function isnt a column in obs, nor is it a gene name, the plot is made without taking into account this value."
-            )
-            column = None
-            cmap = None
-    else:
-        cmap = None
-    if vmin != None:
-        vmin = np.percentile(column, vmin)
-    if vmax != None:
-        vmax = np.percentile(column, vmax)
-<<<<<<< HEAD
-    if ax is None:
-        fig, ax = plt.subplots(1, 1, figsize=figsize)
-=======
-
->>>>>>> 476f6e7b
-
-    channels = [channel] if channel is not None else si.c.data
-
-<<<<<<< HEAD
-    sdata[shapes_layer].cx[crd[0] : crd[1], crd[2] : crd[3]].plot(
-        ax=ax,
-        edgecolor="white",
-        column=column,
-        linewidth=1 if size_im< 5000*10000 else 0,
-        alpha=alpha,
-        legend=True,
-        aspect=1,
-        cmap=cmap,
-        vmax=vmax,  # np.percentile(column,vmax),
-        vmin=vmin,  # np.percentile(column,vmin)
-    )
-    if plot_filtered:
-        for i in [*sdata.shapes]:
-            if 'filtered' in i:
-                sdata[i].cx[crd[0] : crd[1], crd[2] : crd[3]].plot(
-                ax=ax,
-                edgecolor="red",
-                linewidth=1,
-                alpha=alpha,
-                legend=True,
-                aspect=1,
-                cmap='gray',
-                )
-    ax.axes.set_aspect("equal")
-    ax.set_xlim(crd[0], crd[1])
-    ax.set_ylim(crd[2], crd[3])
-    ax.invert_yaxis()
-    ax.set_title("")
-    # ax.axes.xaxis.set_visible(False)
-    # ax.axes.yaxis.set_visible(False)
-    ax.spines["top"].set_visible(False)
-    ax.spines["right"].set_visible(False)
-    ax.spines["bottom"].set_visible(False)
-    ax.spines["left"].set_visible(False)
-=======
-    for ch in channels:
-
-        fig, ax = plt.subplots(1, 1, figsize=figsize)
->>>>>>> 476f6e7b
-
-        sdata[img_layer].isel(c=ch).squeeze().sel(
-            x=slice(crd[0], crd[1]), y=slice(crd[2], crd[3])
-        ).plot.imshow(cmap="gray", robust=True, ax=ax, add_colorbar=False)
-
-        sdata[shapes_layer].cx[crd[0] : crd[1], crd[2] : crd[3]].plot(
-            ax=ax,
-            edgecolor="white",
-            column=column,
-            linewidth=1,
-            alpha=alpha,
-            legend=True,
-            aspect=1,
-            cmap=cmap,
-            vmax=vmax,  # np.percentile(column,vmax),
-            vmin=vmin,  # np.percentile(column,vmin)
-        )
-
-        ax.axes.set_aspect("equal")
-        ax.set_xlim(crd[0], crd[1])
-        ax.set_ylim(crd[2], crd[3])
-        ax.invert_yaxis()
-        ax.set_title("")
-        # ax.axes.xaxis.set_visible(False)
-        # ax.axes.yaxis.set_visible(False)
-        ax.spines["top"].set_visible(False)
-        ax.spines["right"].set_visible(False)
-        ax.spines["bottom"].set_visible(False)
-        ax.spines["left"].set_visible(False)
-
-        # Save the plot to ouput
-        if output:
-            fig.savefig( f"{output}_{ch}")
-        else:
-            plt.show()
-        plt.close()
-
-
-def preprocessAdata(
-    sdata,
-    nuc_size_norm: bool = True,
-    n_comps: int = 50,
-    min_counts=10,
-    min_cells=5,
-    shapes_layer=None,
-):
-    """Returns the new and original AnnData objects
-
-    This function calculates the QC metrics.
-    All cells with less than 10 genes and all genes with less than 5 cells are removed.
-    Normalization is performed based on the size of the nucleus in nuc_size_norm."""
-    # calculate the max amount of pc's possible
-    if min(sdata.table.shape) < n_comps:
-        n_comps = min(sdata.table.shape)
-        print(
-            "amount of pc's was set to " + str(min(sdata.table.shape)),
-            " because of the dimensionality of the data.",
-        )
-    # Calculate QC Metrics
-
-    sc.pp.calculate_qc_metrics(sdata.table, inplace=True, percent_top=[2, 5])
-
-    # Filter cells and genes
-    sc.pp.filter_cells(sdata.table, min_counts=min_counts)
-    sc.pp.filter_genes(sdata.table, min_cells=min_cells)
-
-    # Normalize nucleus size
-    if shapes_layer is None:
-        shapes_layer = [*sdata.shapes][-1]
-    sdata.table.obs["shapeSize"] = sdata[shapes_layer].area
-
-    sdata.table.layers["raw_counts"] = sdata.table.X
-
-    if nuc_size_norm:
-        sdata.table.X = (sdata.table.X.T * 100 / sdata.table.obs.shapeSize.values).T
-        sc.pp.log1p(sdata.table)
-        # need to do .copy() here to set .raw value, because .scale still overwrites this .raw, which is unexpected behaviour
-        sdata.table.raw = sdata.table.copy()
-        sc.pp.scale(sdata.table, max_value=10)
-
-    else:
-        sc.pp.normalize_total(sdata.table)
-        sc.pp.log1p(sdata.table)
-        sdata.table.raw = sdata.table.copy()
-
-    sc.tl.pca(sdata.table, svd_solver="arpack", n_comps=n_comps)
-    # Is this the best way o doing it? Every time you subset your data, the polygons should be subsetted too!
-    for i in [*sdata.shapes]:
-        if 'filtered' not in i:   
-            sdata.add_shapes(
-                name='filtered_low_counts_'+i,
-                shapes=spatialdata.models.ShapesModel.parse(
-                    sdata[i][~np.isin(sdata[i].index.values.astype(int), sdata.table.obs.index.values.astype(int))]
-                ),
-                overwrite=True,
-            )
-            sdata.add_shapes(
-                name=i,
-                shapes=spatialdata.models.ShapesModel.parse(
-                    sdata[i][np.isin(sdata[i].index.values.astype(int), sdata.table.obs.index.values.astype(int))]
-                ),
-                overwrite=True,
-            )
-           
-
-    # need to update sdata.table via .parse, otherwise it will not be backed by zarr store
-    _back_sdata_table_to_zarr( sdata )
-
-    return sdata
-
-def _back_sdata_table_to_zarr(sdata: SpatialData):
-    adata=sdata.table.copy() 
-    del sdata.table
-    sdata.table = spatialdata.models.TableModel.parse( adata )
-
-def preprocesAdataPlot(sdata: SpatialData, output: str = None) -> None:
-    """This function plots the size of the nucleus related to the counts."""
-
-    sc.pl.pca(
-        sdata.table,
-        color="total_counts",
-        show=False,
-        title="PC plot colored by total counts",
-    )
-    if output:
-        plt.savefig(output + "_total_counts_pca.png")
-        plt.close()
-    else:
-        plt.show()
-    plt.close()
-    sc.pl.pca(
-        sdata.table,
-        color="shapeSize",
-        show=False,
-        title="PC plot colored by object size",
-    )
-    if output:
-        plt.savefig(output + "_shapeSize_pca.png")
-        plt.close()
-    else:
-        plt.show()
-    plt.close()
-
-    fig, axs = plt.subplots(1, 2, figsize=(15, 4))
-    sns.histplot(sdata.table.obs["total_counts"], kde=False, ax=axs[0])
-    sns.histplot(sdata.table.obs["n_genes_by_counts"], kde=False, bins=55, ax=axs[1])
-    if output:
-        plt.savefig(output + "_histogram.png")
-    else:
-        plt.show()
-    plt.close()
-
-    fig, ax = plt.subplots()
-    plt.scatter(sdata.table.obs["shapeSize"], sdata.table.obs["total_counts"])
-    ax.set_title("shapeSize vs Transcripts Count")
-    ax.set_xlabel("shapeSize")
-    ax.set_ylabel("Total Counts")
-    if output:
-        plt.savefig(output + "_size_count.png")
-    else:
-        plt.show()
-    plt.close()
-
-
-def filter_on_size(sdata: SpatialData, min_size: int = 100, max_size: int = 100000):
-    """Returns a tuple with the AnnData object and the number of filtered cells.
-
-    All cells outside of the min and max size range are removed.
-    If the distance between the location of the transcript and the center of the polygon is large, the cell is deleted.
-    """
-
-    start = sdata.table.shape[0]
-
-    # Filter cells based on size and distance
-    table = sdata.table[sdata.table.obs["shapeSize"] < max_size, :]
-    table = table[table.obs["shapeSize"] > min_size, :]
-    del sdata.table
-    ## TODO: Look for a better way of doing this!
-    sdata.table = spatialdata.models.TableModel.parse(table)
-
-    for i in [*sdata.shapes]:
-        if 'filtered'  not in i:
-            sdata[i].index = sdata[i].index.astype("str")
-            sdata.add_shapes(
-                name='filtered_size_'+i,
-                shapes=spatialdata.models.ShapesModel.parse(
-                    sdata[i][~np.isin(sdata[i].index.values.astype(int), sdata.table.obs.index.values.astype(int))]
-                ),
-                overwrite=True,
-            )
-            sdata.add_shapes(
-                name=i,
-                shapes=spatialdata.models.ShapesModel.parse(
-                    sdata[i][np.isin(sdata[i].index.values.astype(int), sdata.table.obs.index.values.astype(int))]
-                ),
-                overwrite=True,
-            )
-    filtered = start - table.shape[0]
-    print(str(filtered) + " cells were filtered out based on size.")
-
-    return sdata
-
-
-##TODO:rewrite this function
-def extract(ic: sq.im.ImageContainer, adata: AnnData) -> AnnData:
-    """This function performs segmenation feature extraction and adds cell area and mean intensity to the annData object under obsm segmentation_features."""
-    sq.im.calculate_image_features(
-        adata,
-        ic,
-        layer="raw",
-        features="segmentation",
-        key_added="segmentation_features",
-        features_kwargs={
-            "segmentation": {
-                "label_layer": "segment_cellpose",
-                "props": ["label", "area", "mean_intensity"],
-                "channels": [0],
-            }
-        },
-    )
-
-    return adata
-
-
-def clustering(
-    sdata: SpatialData, pcs: int, neighbors: int, cluster_resolution: float = 0.8
-) -> SpatialData:
-    """Returns the AnnData object.
-
-    Performs neighborhood analysis, Leiden clustering and UMAP.
-    Provides option to save the plots to output.
-    """
-
-    # Neighborhood analysis
-    sc.pp.neighbors(sdata.table, n_neighbors=neighbors, n_pcs=pcs, random_state=100)
-    sc.tl.umap(sdata.table, random_state=100)
-
-    # Leiden clustering
-    sc.tl.leiden(sdata.table, resolution=cluster_resolution, random_state=100)
-    sc.tl.rank_genes_groups(sdata.table, "leiden", method="wilcoxon")
-
-    _back_sdata_table_to_zarr( sdata=sdata )
-
-    return sdata
-
-
-def clustering_plot(sdata: SpatialData, output: str = None) -> None:
-    """This function plots the clusters and genes ranking"""
-
-    # Leiden clustering
-    sc.pl.umap(sdata.table, color=["leiden"], show=not output)
-
-    # Save the plot to ouput
-    if output:
-        plt.savefig(output + "_umap.png", bbox_inches="tight")
-        plt.close()
-        sc.pl.rank_genes_groups(sdata.table, n_genes=8, sharey=False, show=False)
-        plt.savefig(output + "_rank_genes_groups.png", bbox_inches="tight")
-        plt.close()
-
-    # Display plot
-    else:
-        sc.pl.rank_genes_groups(sdata.table, n_genes=8, sharey=False)
-
-
-def scoreGenes(
-    sdata: SpatialData,
-    path_marker_genes: str,
-    delimiter=",",
-    row_norm: bool = False,
-    repl_columns: Dict[str, str] = None,
-    del_celltypes: List[str] = None,
-    input_dict=False,
-) -> Tuple[dict, pd.DataFrame]:
-    """Returns genes dict and the scores per cluster
-
-    Load the marker genes from csv file in path_marker_genes.
-    If the marker gene list is a one hot endoded matrix, leave the input as is.
-    If the marker gene list is a Dictionary, with the first column the name of the celltype and the other columns the marker genes beloning to this celltype,
-    input
-    repl_columns holds the column names that should be replaced the in the marker genes.
-    del_genes holds the marker genes that should be deleted from the marker genes and genes dict.
-    """
-
-    # Load marker genes from csv
-    if input_dict:
-        df_markers = pd.read_csv(
-            path_marker_genes, header=None, index_col=0, delimiter=delimiter
-        )
-        df_markers = df_markers.T
-        genes_dict = df_markers.to_dict("list")
-        for i in genes_dict:
-            genes_dict[i] = [x for x in genes_dict[i] if str(x) != "nan"]
-    # Replace column names in marker genes
-    else:
-        df_markers = pd.read_csv(path_marker_genes, index_col=0, delimiter=delimiter)
-        if repl_columns:
-            for column, replace in repl_columns.items():
-                df_markers.columns = df_markers.columns.str.replace(column, replace)
-
-        # Create genes dict with all marker genes for every celltype
-        genes_dict = {}
-        for i in df_markers:
-            genes = []
-            for row, value in enumerate(df_markers[i]):
-                if value > 0:
-                    genes.append(df_markers.index[row])
-            genes_dict[i] = genes
-
-    assert (
-        "unknown_celltype" not in genes_dict.keys()
-    ), "Cell type 'unknown_celltype' is reserved for cells that could not be assigned a specific cell type"
-
-    # Score all cells for all celltypes
-    for key, value in genes_dict.items():
-        try:
-            sc.tl.score_genes(sdata.table, value, score_name=key)
-        except ValueError:
-            warnings.warn(
-                f"Markergenes {value} not present in region, celltype {key} not found"
-            )
-
-    # Delete genes from marker genes and genes dict
-    if del_celltypes:
-        for gene in del_celltypes:
-            if gene in df_markers.columns:
-                del df_markers[gene]
-            if gene in genes_dict.keys():
-                del genes_dict[gene]
-
-    sdata, scoresper_cluster = _annotate_celltype(
-        sdata=sdata,
-        celltypes=df_markers.columns,
-        row_norm=row_norm,
-        celltype_column="annotation",
-    )
-
-    # add 'unknown_celltype' to the list of celltypes if it is detected.
-    if "unknown_celltype" in sdata.table.obs["annotation"].cat.categories:
-        genes_dict["unknown_celltype"] = []
-
-    _back_sdata_table_to_zarr(sdata)
-
-    return genes_dict, scoresper_cluster
-
-
-def scoreGenesPlot(
-    sdata: SpatialData,
-    scoresper_cluster: pd.DataFrame,
-    img_layer: Optional[str] = None,
-    shapes_layer: str = "segmentation_mask_boundaries",
-    crd=None,
-    filter_index: Optional[int] = None,
-    output: str = None,
-) -> None:
-    """This function plots the cleanliness and the leiden score next to the annotation."""
-    if img_layer is None:
-        img_layer = [*sdata.images][-1]
-    si = sdata.images[img_layer]
-
-    if crd is None:
-        crd = [si.x.data[0], si.x.data[-1] + 1, si.y.data[0], si.y.data[-1] + 1]
-
-    # Custom colormap:
-    colors = np.concatenate(
-        (plt.get_cmap("tab20c")(np.arange(20)), plt.get_cmap("tab20b")(np.arange(20)))
-    )
-    colors = [mpl.rgb2hex(colors[j * 4 + i]) for i in range(4) for j in range(10)]
-
-    # Plot cleanliness and leiden next to annotation
-    sc.pl.umap(sdata.table, color=["Cleanliness", "annotation"], show=False)
-
-    if output:
-        plt.savefig(output + "_Cleanliness_annotation", bbox_inches="tight")
-    else:
-        plt.show()
-    plt.close()
-
-    sc.pl.umap(sdata.table, color=["leiden", "annotation"], show=False)
-
-    if output:
-        plt.savefig(output + "_leiden_annotation", bbox_inches="tight")
-    else:
-        plt.show()
-    plt.close()
-
-    # Plot annotation and cleanliness columns of sdata.table (AnnData) object
-    sdata.table.uns["annotation_colors"] = colors
-    plot_shapes(
-        sdata=sdata,
-        column="annotation",
-        crd=crd,
-        img_layer=img_layer,
-        shapes_layer=shapes_layer,
-        output=output + "_annotation" if output else None,
-    )
-
-    # Plot heatmap of celltypes and filtered celltypes based on filter index
-    sc.pl.heatmap(
-        sdata.table,
-        var_names=scoresper_cluster.columns.values,
-        groupby="leiden",
-        show=False,
-    )
-
-    if output:
-        plt.savefig(output + "_leiden_heatmap", bbox_inches="tight")
-    else:
-        plt.show()
-    plt.close()
-
-    if filter_index:
-        sc.pl.heatmap(
-            sdata.table[
-                sdata.table.obs.leiden.isin(
-                    [
-                        str(index)
-                        for index in range(filter_index, len(sdata.table.obs.leiden))
-                    ]
-                )
-            ],
-            var_names=scoresper_cluster.columns.values,
-            groupby="leiden",
-            show=False,
-        )
-
-        if output:
-            plt.savefig(
-                output + f"_leiden_heatmap_filtered_{filter_index}",
-                bbox_inches="tight",
-            )
-        else:
-            plt.show()
-        plt.close()
-
-
-def correct_marker_genes(
-    sdata: SpatialData,
-    celltype_correction_dict: Dict[str, Tuple[float, float]],
-):
-    """Returns the new AnnData object.
-
-    Corrects marker genes that are higher expessed by dividing them.
-    The genes has as keys the genes that should be corrected and as values the threshold and the divider.
-    """
-
-    # Correct for all the genes
-    for celltype, values in celltype_correction_dict.items():
-        if celltype not in sdata.table.obs.columns:
-            print(
-                f"Cell type '{celltype}' not in obs of AnnData object. Skipping. Please first calculate gene expression for this cell type."
-            )
-            continue
-        sdata.table.obs[celltype] = np.where(
-            sdata.table.obs[celltype] < values[0],
-            sdata.table.obs[celltype] / values[1],
-            sdata.table.obs[celltype],
-        )
-
-    _back_sdata_table_to_zarr(sdata=sdata)
-
-    return sdata
-
-
-def annotate_maxscore(types: str, indexes: dict, sdata):
-    """Returns the AnnData object.
-
-    Adds types to the Anndata maxscore category.
-    """
-    sdata.table.obs.annotation = sdata.table.obs.annotation.cat.add_categories([types])
-    for i, val in enumerate(sdata.table.obs.annotation):
-        if val in indexes[types]:
-            sdata.table.obs.annotation[i] = types
-    return sdata
-
-
-def remove_celltypes(types: str, indexes: dict, sdata):
-    """Returns the AnnData object."""
-    for index in indexes[types]:
-        if index in sdata.table.obs.annotation.cat.categories:
-            sdata.table.obs.annotation = (
-                sdata.table.obs.annotation.cat.remove_categories(index)
-            )
-    return sdata
-
-
-def _annotate_celltype(
-    sdata: SpatialData,
-    celltypes: List[str],
-    row_norm: bool = False,
-    celltype_column: str = "annotation",
-) -> Tuple[SpatialData, PandasDataFrame]:
-    scoresper_cluster = sdata.table.obs[
-        [col for col in sdata.table.obs if col in celltypes]
-    ]
-
-    # Row normalization for visualisation purposes
-    if row_norm:
-        row_norm = scoresper_cluster.sub(
-            scoresper_cluster.mean(axis=1).values, axis="rows"
-        ).div(scoresper_cluster.std(axis=1).values, axis="rows")
-        sdata.table.obs[scoresper_cluster.columns.values] = row_norm
-        temp = pd.DataFrame(np.sort(row_norm)[:, -2:])
-    else:
-        temp = pd.DataFrame(np.sort(scoresper_cluster)[:, -2:])
-
-    scores = (temp[1] - temp[0]) / ((temp[1] + temp[0]) / 2)
-    sdata.table.obs["Cleanliness"] = scores.values
-
-    def assign_cell_type(row):
-        # Identify the cell type with the max score
-        max_score_type = row.idxmax()
-        # If max score is <= 0, assign 'unknown_celltype'
-        if row[max_score_type] <= 0:
-            return "unknown_celltype"
-        else:
-            return max_score_type
-
-    # Assign 'unknown_celltype' cell_type if no cell type could be found that has larger expression than random sample
-    # as calculated by sc.tl.score_genes function of scanpy.
-    sdata.table.obs[celltype_column] = scoresper_cluster.apply(assign_cell_type, axis=1)
-    sdata.table.obs[celltype_column] = sdata.table.obs[celltype_column].astype(
-        "category"
-    )
-    # Set the Cleanliness score for unknown_celltype equal to 0 (i.e. not clean)
-    sdata.table.obs.loc[
-        sdata.table.obs[celltype_column] == "unknown_celltype", "Cleanliness"
-    ] = 0
-
-    return sdata, scoresper_cluster
-
-
-def clustercleanliness(
-    sdata: SpatialData,
-    genes: List[str],
-    gene_indexes: Dict[str, int] = None,
-    colors: List[str] = None,
-) -> Tuple[SpatialData, Optional[dict]]:
-    """Returns a tuple with the AnnData object and the color dict."""
-
-    celltypes = np.array(sorted(genes), dtype=str)
-    color_dict = None
-
-    # recalculate annotation, because we possibly did correction on celltype score for certain cells via correct_marker_genes function
-    sdata, _ = _annotate_celltype(
-        sdata=sdata,
-        celltypes=celltypes,
-        row_norm=False,
-        celltype_column="annotation",
-    )
-
-    # Create custom colormap for clusters
-    if not colors:
-        color = np.concatenate(
-            (
-                plt.get_cmap("tab20c")(np.arange(20)),
-                plt.get_cmap("tab20b")(np.arange(20)),
-            )
-        )
-        colors = [mpl.rgb2hex(color[j * 4 + i]) for i in range(4) for j in range(10)]
-
-    sdata.table.uns["annotation_colors"] = colors
-
-    if gene_indexes:
-        sdata.table.obs["annotationSave"] = sdata.table.obs.annotation
-        gene_celltypes = {}
-
-        for key, value in gene_indexes.items():
-            gene_celltypes[key] = celltypes[value]
-
-        for gene, indexes in gene_indexes.items():
-            sdata = annotate_maxscore(gene, gene_celltypes, sdata)
-
-        for gene, indexes in gene_indexes.items():
-            sdata = remove_celltypes(gene, gene_celltypes, sdata)
-
-        celltypes_f = np.delete(celltypes, list(chain(*gene_indexes.values())))  # type: ignore
-        celltypes_f = np.append(celltypes_f, list(gene_indexes.keys()))
-        color_dict = dict(zip(celltypes_f, sdata.table.uns["annotation_colors"]))
-
-    else:
-        color_dict = dict(zip(celltypes, sdata.table.uns["annotation_colors"]))
-
-    for i, name in enumerate(color_dict.keys()):
-        color_dict[name] = colors[i]
-    sdata.table.uns["annotation_colors"] = list(
-        map(color_dict.get, sdata.table.obs.annotation.cat.categories.values)
-    )
-
-    _back_sdata_table_to_zarr(sdata)
-
-    return sdata, color_dict
-
-
-def clustercleanlinessPlot(
-    sdata: SpatialData,
-    shapes_layer: str= 'segmentation_mask_boundaries',
-    crd: List[int] = None,
-    color_dict: dict = None,
-    celltype_column: str = "annotation",
-    output: str = None,
-) -> None:
-    """This function plots the clustercleanliness as barplots, the images with colored celltypes and the clusters."""
-
-    # Create the barplot
-    stacked = (
-        sdata.table.obs.groupby(["leiden", celltype_column], as_index=False)
-        .size()
-        .pivot("leiden", celltype_column)
-        .fillna(0)
-    )
-    stacked_norm = stacked.div(stacked.sum(axis=1), axis=0)
-    stacked_norm.columns = list(sdata.table.obs.annotation.cat.categories)
-    fig, ax = plt.subplots(1, 1, figsize=(10, 5))
-
-    # Use custom colormap
-    if color_dict:
-        stacked_norm.plot(kind="bar", stacked=True, ax=fig.gca(), color=color_dict)
-    else:
-        stacked_norm.plot(kind="bar", stacked=True, ax=fig.gca())
-    ax.spines["top"].set_visible(False)
-    ax.spines["right"].set_visible(False)
-    ax.spines["bottom"].set_visible(False)
-    ax.spines["left"].set_visible(False)
-    ax.get_yaxis().set_ticks([])
-    plt.xlabel("Clusters")
-    plt.legend(loc="center left", bbox_to_anchor=(1.0, 0.5), fontsize="large")
-
-    # Save the barplot to ouput
-    if output:
-        fig.savefig(output + "_barplot.png", bbox_inches="tight")
-    else:
-        plt.show()
-    plt.close(fig)
-
-    # Plot images with colored celltypes
-    plot_shapes(
-        sdata=sdata,
-        column=celltype_column,
-        alpha=0.8,
-        shapes_layer=shapes_layer,
-        output=output + f"_{celltype_column}" if output else None,
-    )
-
-    plot_shapes(
-        sdata=sdata,
-        column=celltype_column,
-        crd=crd,
-        alpha=0.8,
-        shapes_layer=shapes_layer,
-        output=output + f"_{celltype_column}_crop" if output else None,
-    )
-
-    # Plot clusters
-    fig, ax = plt.subplots(1, 1, figsize=(15, 10))
-    sc.pl.umap(
-        sdata.table,
-        color=[celltype_column],
-        ax=ax,
-        show=not output,
-        size=300000 / sdata.table.shape[0],
-    )
-    ax.axis("off")
-
-    if output:
-        fig.savefig(output + f"_{celltype_column}_umap.png", bbox_inches="tight")
-    else:
-        plt.show()
-    plt.close()
-
-
-def enrichment(sdata, celltype_column: str = "annotation", seed: int = 0):
-    """Returns the AnnData object.
-
-    Performs some adaptations to save the data.
-    Calculate the nhood enrichment"
-    """
-
-    # Adaptations for saving
-    sdata.table.raw.var.index.names = ["genes"]
-    sdata.table.var.index.names = ["genes"]
-    # TODO: not used since napari spatialdata
-    # adata.obsm["spatial"] = adata.obsm["spatial"].rename({0: "X", 1: "Y"}, axis=1)
-
-    # Calculate nhood enrichment
-    sq.gr.spatial_neighbors(sdata.table, coord_type="generic")
-    sq.gr.nhood_enrichment(sdata.table, cluster_key=celltype_column, seed=seed)
-    _back_sdata_table_to_zarr(sdata=sdata)
-    return sdata
-
-
-def enrichment_plot(
-    sdata, celltype_column: str = "annotation", output: str = None
-) -> None:
-    """This function plots the nhood enrichment between different celltypes."""
-
-    # remove 'nan' values from "adata.uns['annotation_nhood_enrichment']['zscore']"
-    tmp = sdata.table.uns[f"{celltype_column}_nhood_enrichment"]["zscore"]
-    sdata.table.uns[f"{celltype_column}_nhood_enrichment"]["zscore"] = np.nan_to_num(
-        tmp
-    )
-    _back_sdata_table_to_zarr(sdata=sdata)
-    sq.pl.nhood_enrichment(sdata.table, cluster_key=celltype_column, method="ward")
-
-    # Save the plot to ouput
-    if output:
-        plt.savefig(output, bbox_inches="tight")
-    else:
-        plt.show()
-    plt.close()
-
-
-def micron_to_pixels(df, offset_x=45_000, offset_y=45_000, pixelSize=None):
-    if pixelSize:
-        df[x] /= pixelSize
-        df[y] /= pixelSize
-    if offset_x:
-        df["x"] -= offset_x
-    if offset_y:
-        df["y"] -= offset_y
-
-    return df
-
-
-def read_in_stereoSeq(
-    path_genes,
-    xcol="x",
-    ycol="y",
-    genecol="geneID",
-    countcol="MIDCount",
-    skiprows=0,
-    offset=None,
-):
-    """This function read in Stereoseq input data to a dask datafrmae with predefined column names.
-    As we are working with BGI data, a column with counts is added."""
-    in_df = dd.read_csv(path_genes, delimiter="\t", skiprows=skiprows)
-    in_df = in_df.rename(
-        columns={xcol: "x", ycol: "y", genecol: "gene", countcol: "counts"}
-    )
-    if offset:
-        in_df = micron_to_pixels(in_df, offset_x=offset[0], offset_y=offset[1])
-    in_df = in_df.loc[:, ["x", "y", "gene", "counts"]]
-
-    in_df = in_df.dropna()
-    return in_df
-
-
-def read_in_RESOLVE(
-    path_coordinates,
-    sdata=None,
-    xcol=0,
-    ycol=1,
-    genecol=3,
-    filterGenes=None,
-    offset=None,
-):
-    """The output of this function gives all locations of interesting transcripts in pixel coordinates matching the input image. Dask Dataframe contains columns x,y, and gene"""
-
-    if sdata == None:
-        sdata = spatialdata.SpatialData()
-    in_df = dd.read_csv(path_coordinates, delimiter="\t", header=None)
-    in_df = in_df.rename(columns={xcol: "x", ycol: "y", genecol: "gene"})
-    if offset:
-        in_df = micron_to_pixels(in_df, offset_x=offset[0], offset_y=offset[1])
-    in_df = in_df.loc[:, ["x", "y", "gene"]]
-    in_df = in_df.dropna()
-
-    if filterGenes:
-        for i in filter_genes:
-            in_df = in_df[in_df["gene"].str.contains(i) == False]
-
-    if sdata.points:
-        for points_layer in [*sdata.points]:
-            del sdata.points[points_layer]
-
-    sdata.add_points(
-        name="transcripts",
-        points=spatialdata.models.PointsModel.parse(
-            in_df, coordinates={"x": "x", "y": "y"}
-        ),
-    )
-
-    return sdata
-
-
-def read_in_Vizgen(
-    path_genes,
-    xcol="global_x",
-    ycol="global_y",
-    genecol="gene",
-    skiprows=None,
-    offset=None,
-    bbox=None,
-    pixelSize=None,
-    filterGenes=None,
-):
-    """This function read in Vizgen input data to a dask datafrmae with predefined column names."""
-
-    in_df = dd.read_csv(path_genes, skiprows=skiprows)
-    in_df = in_df.loc[:, [xcol, ycol, genecol]]
-
-    in_df = in_df.rename(columns={xcol: "x", ycol: "y", genecol: "gene"})
-
-    if bbox:
-        in_df["x"] -= bbox[0]
-        in_df["y"] -= bbox[1]
-    if pixelSize:
-        in_df["x"] /= pixelSize
-        in_df["y"] /= pixelSize
-    if offset:
-        in_df["x"] -= offset[0]
-        in_df["y"] -= offset[1]
-
-    in_df = in_df.dropna()
-
-    if filterGenes:
-        for i in filterGenes:
-            in_df = in_df[in_df["gene"].str.contains(i) == False]
-    return in_df
-
-
-def write_to_zarr(filename: Path, output_name="raw_image", chunks: int = 1024):
-    assert filename.exists()
-    img = AICSImage(filename)
-    img
-
-    arr = img.dask_data[0, :, 0, :, :]
-    arr
-
-    # output_name=os.path.splitext( os.path.basename( filename) )[0]
-
-    channels_names = ["DAPI"]
-
-    image = to_spatial_image(
-        arr, dims=["c", "y", "x"], name=output_name, c_coords=channels_names
-    )
-
-    # chunk_size can be 1 for channels
-    max_chunk_size = chunks
-    chunks = {
-        "x": max_chunk_size,
-        "y": max_chunk_size,
-        "c": 1,
-    }
-
-    multiscale = to_multiscale(
-        image,
-        scale_factors=[2, 4, 8, 16],
-        chunks=chunks,
-    )
-
-    zarr_path = os.path.join(os.path.dirname(filename), f"{output_name}.zarr")
-
-    # For OME-NGFF, large datasets, use dimension_separator='/'
-    # Write OME-NGFF images part
-    store = zarr.storage.DirectoryStore(zarr_path, dimension_separator="/")
-
-    # Compression options
-    compressor = Blosc(cname="zstd", clevel=5, shuffle=Blosc.SHUFFLE)
-    multiscale.to_zarr(store, encoding={output_name: {"compressor": compressor}})
-    # consolidate_metadata is optional, but recommended and improves read latency
-    zarr.consolidate_metadata(store)
-
-
-def read_in_zarr_from_path(
-    path,
-    name=None,
-    chunk: Optional[int] = None,
-    crop_param: Tuple[int, int, int] = None,
-) -> sq.im.ImageContainer:
-    xarray_ds = xr.open_zarr(path)
-    if chunk:
-        # rechunking
-        xarray_ds = xarray_ds.chunk(chunk)
-    ic = sq.im.ImageContainer(xarray_ds[name], layer=name)
-    if crop_param:
-        ic = ic.crop_corner(y=crop_param[1], x=crop_param[0], size=crop_param[2])
-    return ic
-
-
-def plot_image_container(
-    sdata: Union[SpatialData, sq.im.ImageContainer],
-    output_path: Optional[str|Path] =None,
-    crd:Optional[ List[int] ]=None,
-    layer:str="image",
-    channel: Optional[int] = None,
-    aspect:str="equal",
-    figsize:Tuple[int]=(10, 10),
-):
-    
-    if not isinstance(sdata, (SpatialData, sq.im.ImageContainer)):
-        raise ValueError("Only SpatialData and ImageContainer objects are supported.")
-
-    channel_key = 'c' if isinstance(sdata, SpatialData) else 'channels'
-    channels = [channel] if channel is not None else sdata[ layer ][ channel_key ].data
-    
-    for ch in channels:
-        if isinstance(sdata, SpatialData):
-            dataset = sdata[layer].isel(c=ch)
-        elif isinstance(sdata, sq.im.ImageContainer):
-            dataset = sdata[layer].isel(channels=ch)
-        
-        if crd is None:
-            crd = [
-                sdata[layer].x.data[0],
-                sdata[layer].x.data[-1] + 1,
-                sdata[layer].y.data[0],
-                sdata[layer].y.data[-1] + 1,
-            ]
-
-        _, ax = plt.subplots(figsize=figsize)
-        cmap = "gray"
-        dataset.squeeze().sel(x=slice(crd[0], crd[1]), y=slice(crd[2], crd[3])).plot.imshow(
-            cmap=cmap, robust=True, ax=ax, add_colorbar=False
-        )
-
-        ax.set_aspect(aspect)
-        ax.invert_yaxis()
-
-        if output_path:
-            plt.savefig( f"{output_path}_{ch}")
-        else:
-            plt.show()
-        plt.close()
-
-
-def overlapping_region_2D(
-    A: List[int | float], B: List[int | float]
-) -> Optional[List[int | float]]:
-    overlap_x = not (A[1] < B[0] or B[1] < A[0])
-    overlap_y = not (A[3] < B[2] or B[3] < A[2])
-
-    if overlap_x and overlap_y:
-        # Calculate overlapping region
-        x_min = max(A[0], B[0])
-        x_max = min(A[1], B[1])
-        y_min = max(A[2], B[2])
-        y_max = min(A[3], B[3])
-
-        # Return as a list: [x_min, x_max, y_min, y_max]
-        return [x_min, x_max, y_min, y_max]
-    else:
-        return None
+""" This file holds all the general functions that are used to build up the pipeline and the notebooks. The functions are odered by their occurence in the pipeline from top to bottom."""
+
+# %load_ext autoreload
+# %autoreload 2
+import os
+import warnings
+from collections import namedtuple
+from itertools import chain
+from pathlib import Path
+from typing import Dict, List, Optional, Tuple, Union
+
+import cv2
+
+os.environ["USE_PYGEOS"] = "0"
+import itertools
+
+import dask
+import dask.array as da
+import dask.dataframe as dd
+import dask_image.ndfilters
+import geopandas
+import matplotlib
+import matplotlib.colors as mpl
+import matplotlib.pyplot as plt
+import numpy as np
+import pandas as pd
+import rasterio
+import scanpy as sc
+import scipy as sp
+import seaborn as sns
+import shapely
+import spatialdata
+import squidpy as sq
+import torch
+import xarray as xr
+import zarr
+from affine import Affine
+from aicsimageio import AICSImage
+from anndata import AnnData
+from basicpy import BaSiC
+from cellpose import models
+from dask import compute, delayed
+from dask.array import Array
+from dask.dataframe.core import DataFrame as DaskDataFrame
+from dask_image import imread
+from longsgis import voronoiDiagram4plg
+from multiscale_spatial_image import to_multiscale
+from numcodecs import Blosc
+from pandas import DataFrame as PandasDataFrame
+from rasterio import features
+from scipy import ndimage
+from scipy.ndimage import gaussian_filter
+from scipy.ndimage.filters import gaussian_filter
+from shapely.affinity import translate
+from shapely.geometry import GeometryCollection, MultiPolygon, Polygon
+from shapely.geometry.polygon import LinearRing
+from spatial_image import to_spatial_image
+from spatialdata import SpatialData
+
+
+def create_sdata(
+    filename_pattern: Union[str, Path, List[Union[str, Path]]],
+    output_path: str | Path,
+    layer_name="raw_image",
+    chunks: Optional[int] = None,
+    crd=None
+):
+    dask_array = load_image_to_dask(filename_pattern=filename_pattern, chunks=chunks)
+
+    # make sure we have ( c, z, y, x )
+    if len(dask_array.shape) == 4:
+        # put channel dimension first (dask image puts channel dim last)
+        dask_array = dask_array.transpose(3, 0, 1, 2)
+    elif len(dask_array.shape) == 3:
+        dask_array = dask_array[None, :, :, :]
+    else:
+        raise ValueError(
+            f"Image has dimension { dask_array.shape }, while (c, z, y, x) is required."
+        )
+
+    if chunks:
+        dask_array = dask_array.rechunk(chunks)
+
+    # perform z-projection
+    if dask_array.shape[1] > 1:
+        dask_array = da.max(dask_array, axis=1)
+
+    # if z-dimension is 1, then squeeze it.
+    else:
+        dask_array = dask_array.squeeze(1)
+    if crd:
+        dask_array=dask_array[:,crd[0]:crd[1],crd[2]:crd[3]]
+    sdata = spatialdata.SpatialData()
+
+    spatial_image = spatialdata.models.Image2DModel.parse(
+        dask_array, dims=("c", "y", "x")
+    )
+
+    y_coords = xr.DataArray(np.arange(dask_array.shape[1], dtype="float64"), dims="y")
+    x_coords = xr.DataArray(np.arange(dask_array.shape[2], dtype="float64"), dims="x")
+
+    # If bug in spatialdata is fixed where coordinates are lost when saving to zarr, coordinates should be set here.
+    # spatial_image=spatial_image.assign_coords({ 'y': y_coords, 'x': x_coords} )
+    sdata.add_image(name=layer_name, image=spatial_image)
+
+    sdata.write(output_path)
+
+    # writing to zarr loses coordinates
+    sdata.images[layer_name] = sdata[layer_name].assign_coords(
+        {"y": y_coords, "x": x_coords}
+    )
+
+    return sdata
+
+
+def load_image_to_dask(
+    filename_pattern: Union[str, Path, List[Union[str, Path]]],
+    chunks: Optional[int] = None,
+) -> da.Array:
+    """
+    Load images into a dask array.
+
+    This function facilitates the loading of one or more images into a 3D dask array.
+    These images are designated by a provided filename pattern. The resulting dask
+    array will have three dimensions structured as follows: channel (c), y, and x.
+
+    The filename pattern parameter can be formatted in three ways:
+    - A path to a single image, either grayscale or multiple channels.
+        Examples:
+        DAPI_z3.tif -> single channel
+        DAPI_Poly_z3.tif -> multi (DAPI, Poly) channel
+    - A pattern representing a collection of z-stacks (if this is the case, a z-projection
+    is performed which selects the maximum intensity value across the z-dimension). 
+        Examples:
+        DAPI_z*.tif -> z-projection performed
+        DAPI_Poly_z*.tif -> z-projection performed
+    - A list of filename patterns (where each list item corresponds to a different channel)
+        Examples
+        [ DAPI_z3.tif, Poly_z3.tif ] -> multi (DAPI, Poly) channel
+        [ DAPI_z*.tif, Poly_z*.tif ] -> multi (DAPI, Poly) channel, z projection performed
+
+    Parameters
+    ----------
+    filename_pattern : Union[str, Path, List[Union[str, Path]]]
+        The filename pattern, path or list of filename patterns to the images that
+        should be loaded. In case of a list, each list item should represent a different
+        channel, and each image corresponding to a filename pattern should represent
+        a different z-stack.
+    chunks : int, optional
+        Chunk size for rechunking the resulting dask array. If not provided (None),
+        the array will not be rechunked.
+
+    Returns
+    -------
+    dask.array.Array
+        The resulting 3D dask array with dimensions ordered as: (c, y, x).
+
+    Raises
+    ------
+    ValueError
+        If an image is not 3D (z,y,x), a ValueError is raised. z-dimension can be 1.
+    """
+
+    if isinstance(filename_pattern, list):
+        # if filename pattern is a list, create (c, y, x) for each filename pattern
+        dask_arrays = [load_image_to_dask(f, chunks) for f in filename_pattern]
+        dask_array = da.concatenate(dask_arrays, axis=0)
+        # add z- dimension, we want (c,z,y,x)
+        dask_array = dask_array[:, None, :, :]
+    else:
+        dask_array = imread.imread(filename_pattern)
+        # put channel dimension first (dask image puts channel dim last)
+        if len(dask_array.shape) == 4:
+            dask_array = dask_array.transpose(3, 0, 1, 2)
+        # make sure we have ( c, z, y, x )
+        # dask image does not add channel dim for images with channel dim==1, so add it here
+        elif len(dask_array.shape) == 3:
+            dask_array = dask_array[None, :, :, :]
+        elif len(dask_array.shape) < 3:
+            raise ValueError(
+                f"Image has dimension { dask_array.shape }, while (z, y, x) is required."
+            )
+
+    if chunks:
+        dask_array = dask_array.rechunk(chunks)
+
+    # perform z-projection
+    if dask_array.shape[1] > 1:
+        dask_array = da.max(dask_array, axis=1)
+        print(dask_array)
+    # if z-dimension is 1, then squeeze it.
+    else:
+        dask_array = dask_array.squeeze(1)
+
+    return dask_array
+
+
+def tilingCorrection(
+    sdata: SpatialData,
+    tile_size: int = 2144,
+    crop_param: Optional[Tuple[int, int, int]] = None,
+    output_layer: str = "tiling_correction",
+) -> Tuple[SpatialData, List[np.ndarray]]:
+    """Returns the corrected image and the flatfield array
+
+    This function corrects for the tiling effect that occurs in some image data for example the resolve dataset.
+    The illumination within the tiles is adjusted, afterwards the tiles are connected as a whole image by inpainting the lines between the tiles.
+    """
+
+    layer = [*sdata.images][-1]
+
+    result_list=[]
+    flatfields=[]
+
+    for channel in sdata[ layer ].c.data:
+
+        ic = sq.im.ImageContainer(sdata[layer].isel(c=channel), layer=layer)
+
+        x_coords = ic.data.x.data
+        y_coords = ic.data.y.data
+
+        # Create the tiles
+        tiles = ic.generate_equal_crops(size=tile_size, as_array=layer)
+        tiles = np.array([tile + 1 if ~np.any(tile) else tile for tile in tiles])
+        black = np.array([1 if ~np.any(tile - 1) else 0 for tile in tiles])  # determine if
+
+        # create the masks for inpainting
+        i_mask = (
+            np.block(
+                [
+                    list(tiles[i : i + (ic.shape[1] // tile_size)])
+                    for i in range(0, len(tiles), ic.shape[1] // tile_size)
+                ]
+            ).astype(np.uint16)
+            == 0
+        )
+        if tiles.shape[0] < 5:
+            print(
+                "There aren't enough tiles to perform tiling correction (less than 5). This step will be skipped."
+            )
+            tiles_corrected = tiles
+            flatfields.append( None )
+        else:
+            basic = BaSiC(smoothness_flatfield=1)
+            basic.fit(tiles)
+            flatfields.append( basic.flatfield )
+            tiles_corrected = basic.transform(tiles)
+
+        tiles_corrected = np.array(
+            [
+                tiles[number] if black[number] == 1 else tile
+                for number, tile in enumerate(tiles_corrected)
+            ]
+        )
+
+        # Stitch the tiles back together
+        i_new = np.block(
+            [
+                list(tiles_corrected[i : i + (ic.shape[1] // tile_size)])
+                for i in range(0, len(tiles_corrected), ic.shape[1] // tile_size)
+            ]
+        ).astype(np.uint16)
+
+        ic = sq.im.ImageContainer(i_new, layer=layer)
+        ic.add_img(
+            i_mask.astype(np.uint8),
+            layer="mask_black_lines",
+        )
+
+        ic[layer] = ic[layer].assign_coords({"y": y_coords, "x": x_coords})
+
+        if crop_param:
+            ic = ic.crop_corner(y=crop_param[1], x=crop_param[0], size=crop_param[2])
+
+            x_coords = ic.data.x.data
+            y_coords = ic.data.y.data
+
+        # Perform inpainting
+        ic.apply(
+            {"0": cv2.inpaint},
+            layer=layer,
+            drop=False,
+            channel=0,
+            new_layer=output_layer,
+            copy=False,
+            # chunks=10,
+            fn_kwargs={
+                "inpaintMask": ic.data.mask_black_lines.squeeze().to_numpy(),
+                "inpaintRadius": 55,
+                "flags": cv2.INPAINT_NS,
+            },
+        )
+
+        # result for each channel
+        result_list.append( ic[ output_layer ].data )
+
+    # make one dask array of shape (c,y,x)
+    result = da.concatenate(result_list, axis=-1).transpose(3, 0, 1, 2).squeeze(-1)
+
+    spatial_image = spatialdata.models.Image2DModel.parse(result, dims=("c", "y", "x"))
+
+    # if bug is fixed in spatialdata, you should set coordinates here, not after adding image to sdata
+    spatial_image = spatial_image.assign_coords({"y": y_coords, "x": x_coords})
+
+    # during adding of image it is written to zarr store
+    sdata.add_image(name=output_layer, image=spatial_image)
+
+    # add coordinates, due to bug these are lost when writing to zarr store
+    sdata.images[output_layer] = sdata[output_layer].assign_coords(
+        {"y": y_coords, "x": x_coords}
+    )
+
+    return sdata, flatfields
+
+
+def tilingCorrectionPlot(
+    img: np.ndarray, flatfield: np.ndarray, img_orig: np.ndarray, output: str = None
+) -> None:
+    """Creates the plots based on the correction overlay and the original and corrected images."""
+
+    # disable interactive mode
+    # if output:
+    #    plt.ioff()
+
+    # Tile correction overlay
+    if flatfield is not None:
+        fig1, ax1 = plt.subplots(1, 1, figsize=(20, 10))
+        ax1.imshow(flatfield, cmap="gray")
+        ax1.set_title("Correction performed per tile")
+
+        # Save the plot to ouput
+        if output:
+            plt.close(fig1)
+            fig1.savefig(output + "0.png")
+
+    # Original and corrected image
+    fig2, ax2 = plt.subplots(1, 2, figsize=(20, 10))
+    ax2[0].imshow(img, cmap="gray")
+    ax2[0].set_title("Corrected image")
+    ax2[1].imshow(img_orig, cmap="gray")
+    ax2[1].set_title("Original image")
+    ax2[0].spines["top"].set_visible(False)
+    ax2[0].spines["right"].set_visible(False)
+    ax2[0].spines["bottom"].set_visible(False)
+    ax2[0].spines["left"].set_visible(False)
+    ax2[1].spines["top"].set_visible(False)
+    ax2[1].spines["right"].set_visible(False)
+    ax2[1].spines["bottom"].set_visible(False)
+    ax2[1].spines["left"].set_visible(False)
+
+    # Save the plot to ouput
+    if output:
+        plt.close(fig2)
+        fig2.savefig(output + "1.png")
+
+
+def tophat_filtering(
+    sdata: SpatialData,
+    output_layer="tophat_filtered",
+    size_tophat: int = 85,
+) -> SpatialData:
+    # this is function to do tophat filtering using dask
+
+    # take the last image as layer to do next step in pipeline
+    layer = [*sdata.images][-1]
+
+    # TODO size_tophat maybe different for different channels, probably fix this with size_tophat as a list.
+    # Initialize list to store results
+    result_list = []
+
+    for channel in sdata[layer].c.data:
+        image_array = sdata[layer].isel(c=channel).data
+
+        # Apply the minimum filter
+        minimum_t = dask_image.ndfilters.minimum_filter(image_array, size_tophat)
+
+        # Apply the maximum filter
+        max_of_min_t = dask_image.ndfilters.maximum_filter(minimum_t, size_tophat)
+
+        # Subtract max_of_min_t from image_array and store in result_list
+        result_list.append(image_array - max_of_min_t)
+
+    result = da.stack(result_list, axis=0)
+
+    spatial_image = spatialdata.models.Image2DModel.parse(result, dims=("c", "y", "x"))
+
+    y_coords = sdata[layer].y.data
+    x_coords = sdata[layer].x.data
+
+    # if bug is fixed in spatialdata, you should set coordinates here, not after adding image to sdata
+    spatial_image = spatial_image.assign_coords({"y": y_coords, "x": x_coords})
+
+    # during adding of image it is written to zarr store
+    sdata.add_image(name=output_layer, image=spatial_image)
+
+    # add coordinates, due to bug these are lost when writing to zarr store
+    sdata.images[output_layer] = sdata[output_layer].assign_coords(
+        {"y": y_coords, "x": x_coords}
+    )
+
+    return sdata
+
+
+def clahe_processing(
+    sdata: SpatialData,
+    output_layer: str = "clahe",
+    contrast_clip: int = 3.5,
+    chunksize_clahe: int = 10000,
+) -> SpatialData:
+    # TODO take whole image as chunksize + overlap tuning
+
+    layer = [*sdata.images][-1]
+
+    x_coords = sdata[layer].x.data
+    y_coords = sdata[layer].y.data
+
+    # convert to imagecontainer, because apply not yet implemented in sdata
+    ic = sq.im.ImageContainer(sdata[layer], layer=layer)
+
+    result_list = []
+
+    for channel in sdata[layer].c.data:
+        clahe = cv2.createCLAHE(clipLimit=contrast_clip, tileGridSize=(8, 8))
+
+        ic_clahe = ic.apply(
+            {"0": clahe.apply},
+            layer=layer,
+            new_layer=output_layer,
+            drop=True,
+            channel=channel,
+            copy=True,
+            chunks=chunksize_clahe,
+            lazy=True,
+            depth=3000,
+            boundary='reflect'
+        )
+
+        # squeeze channel dim and z-dimension
+        result_list.append(ic_clahe["clahe"].data.squeeze(axis=(2, 3)))
+
+    result = da.stack(result_list, axis=0)
+
+    spatial_image = spatialdata.models.Image2DModel.parse(result, dims=("c", "y", "x"))
+
+    # if bug is fixed in spatialdata, you should set coordinates here, not after adding image to sdata
+    spatial_image = spatial_image.assign_coords({"y": y_coords, "x": x_coords})
+
+    # during adding of image it is written to zarr store
+    sdata.add_image(name=output_layer, image=spatial_image)
+
+    # add coordinates, due to bug these are lost when writing to zarr store
+    sdata.images[output_layer] = sdata[output_layer].assign_coords(
+        {"y": y_coords, "x": x_coords}
+    )
+
+    return sdata
+
+
+def cellpose(
+    img,
+    min_size=80,
+    cellprob_threshold=-4,
+    flow_threshold=0.85,
+    diameter=100,
+    model_type="cyto",
+    channels=[1, 0],
+    device="cpu",
+):
+
+    gpu = torch.cuda.is_available()
+    model = models.Cellpose(gpu=gpu, model_type=model_type, device=torch.device(device))
+    masks, _, _, _ = model.eval(
+        img,
+        diameter=diameter,
+        channels=channels,
+        min_size=min_size,
+        flow_threshold=flow_threshold,
+        cellprob_threshold=cellprob_threshold,
+    )
+    return masks
+
+
+def segmentation_cellpose(
+    sdata: SpatialData,
+    layer: Optional[str] = None,
+    output_layer: str = "segmentation_mask",
+    crop_param: Optional[Tuple[int, int, int]] = None,
+    device: str = "cpu",
+    min_size: int = 80,
+    flow_threshold: float = 0.6,
+    diameter: int = 55,
+    cellprob_threshold: int = 0,
+    model_type: str = "nuclei",
+    channels=[0, 0],
+    chunks="auto",
+    lazy=False,
+) -> SpatialData:
+    if layer is None:
+        layer = [*sdata.images][-1]
+
+    ic = sq.im.ImageContainer(sdata[layer], layer=layer)
+
+    if crop_param:
+        ic = ic.crop_corner(y=crop_param[1], x=crop_param[0], size=crop_param[2])
+        # rechunk if you take crop, in order to be able to save as spatialdata object.
+        # TODO check if this still necessary
+        # for layer in ic.data.data_vars:
+        #    chunksize = ic[layer].data.chunksize[0]
+        #    ic[layer] = ic[layer].chunk(chunksize)
+
+    sq.im.segment(
+        img=ic,
+        layer=layer,
+        method=cellpose,
+        channel=None,
+        chunks=chunks,
+        lazy=lazy,
+        min_size=min_size,
+        layer_added=output_layer,
+        cellprob_threshold=cellprob_threshold,
+        flow_threshold=flow_threshold,
+        diameter=diameter,
+        model_type=model_type,
+        channels=channels,
+        device=device,
+    )
+
+    imageContainerToSData(
+        ic=ic, sdata=sdata, layers_im=[], layers_labels=[output_layer]
+    )
+
+    polygons = mask_to_polygons_layer_dask(mask=sdata[output_layer].data)
+    polygons = polygons.dissolve(by="cells")
+
+    x_coords = ic.data.x.data
+    y_coords = ic.data.y.data
+
+    x_translation = x_coords[0]
+    y_translation = y_coords[0]
+
+    polygons["geometry"] = polygons["geometry"].apply(
+        lambda geom: translate(geom, xoff=x_translation, yoff=y_translation)
+    )
+
+    shapes_name = f'{output_layer}_boundaries'
+
+    sdata.add_shapes(
+        name=shapes_name,
+        shapes=spatialdata.models.ShapesModel.parse(polygons),
+    )
+
+    return sdata
+
+
+def imageContainerToSData(
+    ic,
+    sdata=None,
+    layers_im=["corrected", "raw_image"],
+    layers_labels=["segmentation_mask"],
+):
+    if sdata == None:
+        sdata = spatialdata.SpatialData()
+
+    # coordinates are not copied correctly from imagecontainer to spatialdata object, so do it 'by hand'
+    x_coords = ic.data.x.data
+    y_coords = ic.data.y.data
+
+    temp = ic.data.rename_dims({"channels": "c"})
+
+    for i in layers_im:
+        spatial_image = spatialdata.models.Image2DModel.parse(
+            temp[i].squeeze(dim="z").transpose("c", "y", "x")
+        )
+        spatial_image = spatial_image.assign_coords({"y": y_coords, "x": x_coords})
+        sdata.add_image(name=i, image=spatial_image)
+        # Due to bug in spatialdata, coordinates are lost after saving to .zarr, which happens automatically if sdata is backed by zarr store,
+        # therefore assign coordinates again
+        sdata.images[i] = sdata[i].assign_coords({"y": y_coords, "x": x_coords})
+
+    for j in layers_labels:
+        spatial_label = spatialdata.models.Labels2DModel.parse(
+            temp[j].squeeze().transpose("y", "x")
+        )
+        spatial_label = spatial_label.assign_coords({"y": y_coords, "x": x_coords})
+        sdata.add_labels(name=j, labels=spatial_label)
+        # Due to bug in spatialdata, coordinates are lost after saving to .zarr, which happens automatically if sdata is backed by zarr store,
+        # therefore assign coordinates again
+        sdata.labels[j] = sdata[j].assign_coords({"y": y_coords, "x": x_coords})
+
+    return sdata
+
+
+def segmentationPlot(
+    sdata,
+    crd=None,
+    layer: Optional[str] = None,
+    channel: Optional[int] = None,
+    shapes_layer="segmentation_mask_boundaries",
+    output: str = None,
+) -> None:
+    if layer is None:
+        layer = [*sdata.images][-1]
+
+    si = sdata.images[layer]
+
+    image_boundary = [si.x.data[0], si.x.data[-1] + 1, si.y.data[0], si.y.data[-1] + 1]
+
+    if crd is not None:
+        _crd = crd
+        crd = overlapping_region_2D(crd, image_boundary)
+        if crd is None:
+            warnings.warn(
+                (
+                    f"Provided crd '{_crd}' and image_boundary '{image_boundary}' do not have any overlap. "
+                    f"Please provide a crd that has some overlap with the image. "
+                    f"Setting crd to image_boundary '{image_boundary}'."
+                )
+            )
+            crd = image_boundary
+    # if crd is None, set crd equal to image_boundary
+    else:
+        crd = image_boundary
+
+    channels = [channel] if channel is not None else si.c.data
+
+    for ch in channels:    
+
+        fig, ax = plt.subplots(1, 2, figsize=(20, 20))
+        si.isel(c=ch).squeeze().sel(
+            x=slice(crd[0], crd[1]), y=slice(crd[2], crd[3])
+        ).plot.imshow(cmap="gray", robust=True, ax=ax[0], add_colorbar=False)
+        si.isel(c=ch).squeeze().sel(
+            x=slice(crd[0], crd[1]), y=slice(crd[2], crd[3])
+        ).plot.imshow(cmap="gray", robust=True, ax=ax[1], add_colorbar=False)
+        sdata[shapes_layer].cx[crd[0] : crd[1], crd[2] : crd[3]].plot(
+            ax=ax[1],
+            edgecolor="white",
+            linewidth=1,
+            alpha=0.5,
+            legend=True,
+            aspect=1,
+        )
+        for i in range(len(ax)):
+            ax[i].axes.set_aspect("equal")
+            ax[i].set_xlim(crd[0], crd[1])
+            ax[i].set_ylim(crd[2], crd[3])
+            ax[i].invert_yaxis()
+            ax[i].set_title("")
+            # ax.axes.xaxis.set_visible(False)
+            # ax.axes.yaxis.set_visible(False)
+            ax[i].spines["top"].set_visible(False)
+            ax[i].spines["right"].set_visible(False)
+            ax[i].spines["bottom"].set_visible(False)
+            ax[i].spines["left"].set_visible(False)
+
+        # Save the plot to ouput
+        if output:
+            plt.close(fig)
+            fig.savefig( f"{output}_{ch}")
+
+
+def mask_to_polygons_layer(mask: np.ndarray) -> geopandas.GeoDataFrame:
+    """Returns the polygons as GeoDataFrame
+
+    This function converts the mask to polygons.
+    https://rocreguant.com/convert-a-mask-into-a-polygon-for-images-using-shapely-and-rasterio/1786/
+    """
+
+    all_polygons = []
+    all_values = []
+
+    # Extract the polygons from the mask
+    for shape, value in features.shapes(
+        mask.astype(np.int32),
+        mask=(mask > 0),
+        transform=rasterio.Affine(1.0, 0, 0, 0, 1.0, 0),
+    ):
+        all_polygons.append(shapely.geometry.shape(shape))
+        all_values.append(int(value))
+
+    return geopandas.GeoDataFrame(dict(geometry=all_polygons), index=all_values)
+
+
+def mask_to_polygons_layer_dask(mask: da.Array) -> geopandas.GeoDataFrame:
+    """Returns the polygons as GeoDataFrame
+
+    This function converts the mask to polygons.
+    https://rocreguant.com/convert-a-mask-into-a-polygon-for-images-using-shapely-and-rasterio/1786/
+    """
+
+    # Define a function to extract polygons and values from each chunk
+    @delayed
+    def extract_polygons(mask_chunk: np.ndarray, chunk_coords: tuple) -> tuple:
+        all_polygons = []
+        all_values = []
+
+        # Compute the boolean mask before passing it to the features.shapes() function
+        bool_mask = mask_chunk > 0
+
+        # Get chunk's top-left corner coordinates
+        x_offset, y_offset = chunk_coords
+
+        for shape, value in features.shapes(
+            mask_chunk.astype(np.int32),
+            mask=bool_mask,
+            transform=rasterio.Affine(1.0, 0, y_offset, 0, 1.0, x_offset),
+        ):
+            all_polygons.append(shapely.geometry.shape(shape))
+            all_values.append(int(value))
+
+        return all_polygons, all_values
+
+    # Map the extract_polygons function to each chunk
+    # Create a list of delayed objects
+
+    chunk_coords = list(
+        itertools.product(
+            *[range(0, s, cs) for s, cs in zip(mask.shape, mask.chunksize)]
+        )
+    )
+
+    delayed_results = [
+        extract_polygons(chunk, coord)
+        for chunk, coord in zip(mask.to_delayed().flatten(), chunk_coords)
+    ]
+    # Compute the results
+    results = dask.compute(*delayed_results, scheduler="threads")
+
+    # Combine the results into a single list of polygons and values
+    all_polygons = []
+    all_values = []
+    for polygons, values in results:
+        all_polygons.extend(polygons)
+        all_values.extend(values)
+
+    # Create a GeoDataFrame from the extracted polygons and values
+    return geopandas.GeoDataFrame({"geometry": all_polygons, "cells": all_values})
+
+
+def color(_) -> matplotlib.colors.Colormap:
+    """Select random color from set1 colors."""
+    return plt.get_cmap("Set1")(np.random.choice(np.arange(0, 18)))
+
+
+def border_color(r: bool) -> matplotlib.colors.Colormap:
+    """Select border color from tab10 colors or preset color (1, 1, 1, 1) otherwise."""
+    return plt.get_cmap("tab10")(3) if r else (1, 1, 1, 1)
+
+
+def linewidth(r: bool) -> float:
+    """Select linewidth 1 if true else 0.5."""
+    return 1 if r else 0.5
+
+
+def delete_overlap(voronoi, polygons):
+    I1, I2 = voronoi.sindex.query_bulk(voronoi["geometry"], predicate="overlaps")
+    voronoi2 = voronoi.copy()
+
+    for cell1, cell2 in zip(I1, I2):
+        # if cell1!=cell2:
+        voronoi.geometry.iloc[cell1] = voronoi.iloc[cell1].geometry.intersection(
+            voronoi2.iloc[cell1].geometry.difference(voronoi2.iloc[cell2].geometry)
+        )
+        voronoi.geometry.iloc[cell2] = voronoi.iloc[cell2].geometry.intersection(
+            voronoi2.iloc[cell2].geometry.difference(voronoi2.iloc[cell1].geometry)
+        )
+    voronoi["geometry"] = voronoi.geometry.union(polygons.geometry)
+    polygons = polygons.buffer(distance=0)
+    voronoi = voronoi.buffer(distance=0)
+    return voronoi
+
+
+def create_voronoi_boundaries(
+    sdata: SpatialData, radius: int = 0, shapes_layer: str = "segmentation_mask_boundaries"
+):
+    if radius < 0:
+        raise ValueError(
+            f"radius should be >0, provided value for radius is '{radius}'"
+        )
+
+    sdata[shapes_layer].index = sdata[shapes_layer].index.astype("str")
+
+    expanded_layer_name = "expanded_cells" + str(radius)
+    # sdata[shape_layer].index = list(map(str, sdata[shape_layer].index))
+
+    si = sdata[[*sdata.images][0]]
+    boundary = Polygon(
+        [
+            (si.x.data[0], si.y.data[0]),
+            (si.x.data[-1] + 200, si.y.data[0]),
+            (si.x.data[-1] + 200, si.y.data[-1] + 200),
+            (si.x.data[0], si.y.data[-1] + 200),
+        ]
+    )
+
+    if expanded_layer_name in [*sdata.shapes]:
+        del sdata.shapes[expanded_layer_name]
+    sdata[expanded_layer_name] = sdata[shapes_layer].copy()
+    sdata[expanded_layer_name]["geometry"] = sdata[shapes_layer].simplify(2)
+
+    vd = voronoiDiagram4plg(sdata[expanded_layer_name], boundary)
+    voronoi = geopandas.sjoin(
+        vd, sdata[expanded_layer_name], predicate="contains", how="left"
+    )
+    voronoi.index = voronoi.index_right
+    voronoi = voronoi[~voronoi.index.duplicated(keep="first")]
+    voronoi = delete_overlap(voronoi, sdata[expanded_layer_name])
+
+    buffered = sdata[expanded_layer_name].buffer(distance=radius)
+    intersected = voronoi.sort_index().intersection(buffered.sort_index())
+
+    sdata[expanded_layer_name].geometry = intersected
+
+    return sdata
+
+
+def read_transcripts(
+    sdata: SpatialData,
+    path_count_matrix: Union[str, Path],
+    path_transform_matrix: Optional[Union[str, Path]] = None,
+    debug: bool = False,
+    column_x: int = 0,
+    column_y: int = 1,
+    column_gene: int = 3,
+    column_midcount: Optional[int] = None,
+    delimiter: str = ",",
+    header: Optional[int] = None,
+) -> SpatialData:
+    # Read the CSV file using Dask
+    ddf = dd.read_csv(path_count_matrix, delimiter=delimiter, header=header)
+
+    # Read the transformation matrix
+    if path_transform_matrix is None:
+        print("No transform matrix given, will use identity matrix.")
+        transform_matrix = np.identity(3)
+    else:
+        transform_matrix = np.loadtxt(path_transform_matrix)
+
+    print(transform_matrix)
+
+    if debug:
+        n = 100000
+        fraction = n / len(ddf)
+        ddf = ddf.sample(frac=fraction)
+
+    # Function to repeat rows based on MIDCount value
+    def repeat_rows(df):
+        repeat_df = df.reindex(
+            df.index.repeat(df.iloc[:, column_midcount])
+        ).reset_index(drop=True)
+        return repeat_df
+
+    # Apply the row repeat function if column_midcount is not None (e.g. for Stereoseq)
+    if column_midcount is not None:
+        ddf = ddf.map_partitions(repeat_rows, meta=ddf)
+
+    def transform_coordinates(df):
+        micron_coordinates = df.iloc[:, [column_x, column_y]].values
+        micron_coordinates = np.column_stack(
+            (micron_coordinates, np.ones(len(micron_coordinates)))
+        )
+        pixel_coordinates = np.dot(micron_coordinates, transform_matrix.T)[:, :2]
+        result_df = df.iloc[:, [column_gene]].copy()
+        result_df["pixel_x"] = pixel_coordinates[:, 0]
+        result_df["pixel_y"] = pixel_coordinates[:, 1]
+        return result_df
+
+    # Apply the transformation to the Dask DataFrame
+    transformed_ddf = ddf.map_partitions(transform_coordinates)
+
+    # Rename the columns
+    transformed_ddf.columns = ["gene", "pixel_x", "pixel_y"]
+
+    # Reorder
+    transformed_ddf = transformed_ddf[["pixel_x", "pixel_y", "gene"]]
+
+    sdata = _add_transcripts_to_sdata(sdata, transformed_ddf)
+
+    return sdata
+
+
+def _add_transcripts_to_sdata(sdata: SpatialData, transformed_ddf: DaskDataFrame):
+    # TODO below fix to remove transcripts does not work, points not allowed to be deleted on disk.
+    #if sdata.points:
+    #    for points_layer in [*sdata.points]:
+    #        del sdata.points[points_layer]
+
+    sdata.add_points(
+        name="transcripts",
+        points=spatialdata.models.PointsModel.parse(
+            transformed_ddf, coordinates={"x": "pixel_x", "y": "pixel_y"}
+        ),
+    )
+    return sdata
+
+
+def read_resolve_transcripts(
+    sdata: SpatialData,
+    path_count_matrix: str | Path,
+) -> SpatialData:
+    args = (sdata, path_count_matrix)
+    kwargs = {
+        "column_x": 0,
+        "column_y": 1,
+        "column_gene": 3,
+        "delimiter": "\t",
+        "header": None,
+    }
+
+    sdata = read_transcripts(*args, **kwargs)
+    return sdata
+
+
+def read_vizgen_transcripts(
+    sdata: SpatialData,
+    path_count_matrix: str | Path,
+    path_transform_matrix: str | Path,
+) -> SpatialData:
+    args = (sdata, path_count_matrix, path_transform_matrix)
+    kwargs = {
+        "column_x": 2,
+        "column_y": 3,
+        "column_gene": 8,
+        "delimiter": ",",
+        "header": 0,
+    }
+
+    sdata = read_transcripts(*args, **kwargs)
+    return sdata
+
+
+def read_stereoseq_transcripts(
+    sdata: SpatialData,
+    path_count_matrix: str | Path,
+) -> SpatialData:
+    args = (sdata, path_count_matrix)
+    kwargs = {
+        "column_x": 1,
+        "column_y": 2,
+        "column_gene": 0,
+        "column_midcount": 3,
+        "delimiter": ",",
+        "header": 0,
+    }
+
+    sdata = read_transcripts(*args, **kwargs)
+    return sdata
+
+
+def allocation(
+    sdata: SpatialData,
+    shapes_layer: str = "segmentation_mask_boundaries",
+) -> Tuple[SpatialData, DaskDataFrame]:
+    """Returns the AnnData object with transcript and polygon data."""
+
+    sdata[shapes_layer].index = sdata[shapes_layer].index.astype("str")
+
+    # need to do this transformation,
+    # because the polygons have same offset coords.x0 and coords.y0 as in segmentation_mask
+    Coords = namedtuple("Coords", ["x0", "y0"])
+    s_mask = sdata["segmentation_mask"]
+    coords = Coords(s_mask.x.data[0], s_mask.y.data[0])
+
+    transform = Affine.translation(coords.x0, coords.y0)
+
+    # Creating masks from polygons. TODO decide if you want to do this, even if voronoi is not calculated...
+    # This is computationaly not heavy, but could take some ram,
+    # because it creates image-size array of masks in memory
+    #I guess not if no voronoi was created. 
+    print("creating masks from polygons")
+    masks = rasterio.features.rasterize(
+        zip(
+            sdata[shapes_layer].geometry, sdata[shapes_layer].index.values.astype(float)
+        ),
+        out_shape=[s_mask.shape[0], s_mask.shape[1]],
+        dtype="uint32",
+        fill=0,
+        transform=transform,
+    )
+
+    print(f"Created masks with shape {masks.shape}")
+    ddf = sdata["transcripts"]
+
+    print("Calculate cell counts")
+
+    # Define a function to process each partition using its index
+    def process_partition(index, masks, coords):
+        partition = ddf.get_partition(index).compute()
+
+        filtered_partition = partition[
+            (coords.y0 < partition["y"])
+            & (partition["y"] < masks.shape[0] + coords.y0)
+            & (coords.x0 < partition["x"])
+            & (partition["x"] < masks.shape[1] + coords.x0)
+        ]
+
+        filtered_partition["cells"] = masks[
+            filtered_partition["y"].values.astype(int) - int(coords.y0),
+            filtered_partition["x"].values.astype(int) - int(coords.x0),
+        ]
+
+        return filtered_partition
+
+    # Get the number of partitions in the Dask DataFrame
+    num_partitions = ddf.npartitions
+
+    # Process each partition using its index
+    processed_partitions = [
+        delayed(process_partition)(i, masks, coords) for i in range(num_partitions)
+    ]
+
+    # Combine the processed partitions into a single DataFrame
+    combined_partitions = dd.from_delayed(processed_partitions)
+
+    coordinates = combined_partitions.groupby("cells").mean().iloc[:, [0, 1]]
+    cell_counts = combined_partitions.groupby(["cells", "gene"]).size()
+
+    coordinates, cell_counts = compute(coordinates, cell_counts, scheduler="threads")
+
+    cell_counts = cell_counts.unstack(fill_value=0)
+
+    # make sure coordinates are sorted in same order as cell_counts
+    index_order = cell_counts.index.argsort()
+    coordinates = coordinates.loc[cell_counts.index[index_order]]
+
+    print("Create anndata object")
+
+    # Create the anndata object
+    adata = AnnData(cell_counts[cell_counts.index != 0])
+    coordinates.index = coordinates.index.map(str)
+    adata.obsm["spatial"] = coordinates[coordinates.index != "0"].values
+
+    adata.obs["region"] = 1
+    adata.obs["instance"] = 1
+
+    if sdata.table:
+        del sdata.table
+
+    sdata.table = spatialdata.models.TableModel.parse(
+        adata, region_key="region", region=1, instance_key="instance"
+    )
+
+    for i in [*sdata.shapes]:
+        if 'filtered' not in i:
+            print(i)
+            sdata[i].index = list(map(str, sdata[i].index))
+            sdata.add_shapes(
+                name='filtered_segmentation_'+i,
+                shapes=spatialdata.models.ShapesModel.parse(
+                    sdata[i][~np.isin(sdata[i].index.values.astype(int), sdata.table.obs.index.values.astype(int))]
+                ),
+                overwrite=True,
+            )
+            sdata.add_shapes(
+                name=i,
+                shapes=spatialdata.models.ShapesModel.parse(
+                    sdata[i][np.isin(sdata[i].index.values.astype(int), sdata.table.obs.index.values.astype(int))]
+                ),
+                overwrite=True,
+            )
+
+    return sdata
+
+
+def sanity_plot_transcripts_matrix(
+    xarray: Union[np.ndarray, xr.DataArray],
+    in_df: Optional[Union[PandasDataFrame, DaskDataFrame]] = None,
+    polygons: Optional[geopandas.GeoDataFrame] = None,
+    plot_cell_number: bool = False,
+    n: Optional[int] = None,
+    name_x: str = "x",
+    name_y: str = "y",
+    name_gene_column: str = "gene",
+    gene: Optional[str] = None,
+    crd: Optional[Tuple[int, int, int, int]] = None,
+    cmap: str = "gray",
+    output: Union[Path, str] = None,
+):
+    # in_df can be dask dataframe or pandas dataframe
+
+    # plot for sanity check
+
+    def extract_boundaries_from_geometry_collection(geometry):
+        if isinstance(geometry, Polygon):
+            return [geometry.boundary]
+        elif isinstance(geometry, MultiPolygon):
+            return [polygon.boundary for polygon in geometry.geoms]
+        elif isinstance(geometry, GeometryCollection):
+            boundaries = []
+            for geom in geometry:
+                boundaries.extend(extract_boundaries_from_geometry_collection(geom))
+            return boundaries
+        else:
+            return []
+
+    fig, ax = plt.subplots(figsize=(10, 10))
+
+    if isinstance(xarray, np.ndarray):
+        xarray = xr.DataArray(
+            xarray,
+            dims=("y", "x"),
+            coords={"y": np.arange(xarray.shape[0]), "x": np.arange(xarray.shape[1])},
+        )
+
+    if crd is None:
+        crd = [
+            xarray.x.data[0],
+            xarray.x.data[-1] + 1,
+            xarray.y.data[0],
+            xarray.y.data[-1] + 1,
+        ]
+
+    xarray.squeeze().sel(x=slice(crd[0], crd[1]), y=slice(crd[2], crd[3])).plot.imshow(
+        cmap=cmap, robust=True, ax=ax, add_colorbar=False
+    )
+
+    # update so that a sample is taken from the dataframe (otherwise plotting takes too long), i.e. take n points max
+
+    if in_df is not None:
+        # query first and then slicing gene is faster than vice versa
+        in_df = in_df.query(
+            f"{crd[0]} <= {name_x} <= {crd[1]} and {crd[2]} <= {name_y} <= {crd[3]}"
+        )
+
+        if gene:
+            in_df = in_df[in_df[name_gene_column] == gene]
+
+        # we do not sample a fraction of the transcripts if a specific gene is given
+        else:
+            size = len(in_df)
+
+            print(f"size before sampling is {size}")
+
+            if n is not None and size > n:
+                fraction = n / size
+                in_df = in_df.sample(frac=fraction)
+
+        if isinstance(in_df, DaskDataFrame):
+            in_df = in_df.compute()
+
+        print(f"Plotting {in_df.shape[0]} transcripts.")
+
+        if gene:
+            alpha = 0.5
+        else:
+            alpha = 0.2
+
+        ax.scatter(in_df[name_x], in_df[name_y], color="r", s=8, alpha=alpha)
+
+    if polygons is not None:
+        print("Selecting boundaries")
+
+        polygons_selected = polygons.cx[crd[0] : crd[1], crd[2] : crd[3]]
+
+        polygons_selected["boundaries"] = polygons_selected["geometry"].apply(
+            extract_boundaries_from_geometry_collection
+        )
+        exploded_boundaries = polygons_selected.explode("boundaries")
+        exploded_boundaries["geometry"] = exploded_boundaries["boundaries"]
+        exploded_boundaries = exploded_boundaries.drop(columns=["boundaries"])
+
+        print("Plotting boundaries")
+
+        # Plot the polygon boundaries
+        exploded_boundaries.plot(
+            ax=ax,
+            aspect=1,
+        )
+
+        print("End plotting boundaries")
+
+        # Plot the values inside the polygons
+        if plot_cell_number:
+            for _, row in polygons_selected.iterrows():
+                centroid = row.geometry.centroid
+                value = row.name
+                ax.annotate(
+                    value,
+                    (centroid.x, centroid.y),
+                    color="green",
+                    fontsize=20,
+                    ha="center",
+                    va="center",
+                )
+
+    ax.set_xlim(crd[0], crd[1])
+    ax.set_ylim(crd[2], crd[3])
+
+    ax.axis("on")
+
+    if gene:
+        ax.set_title(f"Transcripts and cell boundaries for gene: {gene}.")
+
+    if output:
+        plt.savefig(output)
+    else:
+        plt.show()
+    plt.close()
+
+
+def control_transcripts(df, scaling_factor=100):
+    """This function plots the transcript density of the tissue. You can use it to compare different regions in your tissue on transcript density."""
+    Try = df.groupby(["x", "y"]).count()["gene"]
+    Image = np.array(Try.unstack(fill_value=0))
+    Image = Image / np.max(Image)
+    blurred = gaussian_filter(scaling_factor * Image, sigma=7)
+    return blurred
+
+
+def plot_control_transcripts(blurred, sdata, layer: Optional[str] = None, crd=None):
+    if layer is None:
+        layer = [*sdata.images][-1]
+    if crd:
+        fig, ax = plt.subplots(1, 2, figsize=(20, 20))
+
+        ax[0].imshow(blurred.T[crd[0] : crd[1], crd[2] : crd[3]], cmap="magma", vmax=5)
+        sdata[layer].squeeze().sel(
+            x=slice(crd[0], crd[1]), y=slice(crd[2], crd[3])
+        ).plot.imshow(cmap="gray", robust=True, ax=ax[1], add_colorbar=False)
+        ax[0].set_title("Transcript density")
+        ax[1].set_title("Corrected image")
+    fig, ax = plt.subplots(1, 2, figsize=(20, 20))
+
+    ax[0].imshow(blurred.T, cmap="magma", vmax=5)
+    sdata[layer].squeeze().plot.imshow(
+        cmap="gray", robust=True, ax=ax[1], add_colorbar=False
+    )
+    ax[1].axes.set_aspect("equal")
+    ax[1].invert_yaxis()
+
+    ax[0].set_title("Transcript density")
+    ax[1].set_title("Corrected image")
+
+
+def analyse_genes_left_out(sdata, df):
+    """This function"""
+    filtered = pd.DataFrame(
+        sdata.table.X.sum(axis=0)
+        / df.groupby("gene").count()["x"][sdata.table.var.index]
+    )
+    filtered = filtered.rename(columns={"x": "proportion_kept"})
+    filtered["raw_counts"] = df.groupby("gene").count()["x"][sdata.table.var.index]
+    filtered["log_raw_counts"] = np.log(filtered["raw_counts"])
+
+    sns.scatterplot(data=filtered, y="proportion_kept", x="log_raw_counts")
+
+    plt.axvline(filtered["log_raw_counts"].median(), color="green", linestyle="dashed")
+    plt.axhline(filtered["proportion_kept"].median(), color="red", linestyle="dashed")
+    plt.xlim(
+        left=-0.5, right=filtered["log_raw_counts"].quantile(0.99)
+    )  # set y-axis limit from 0 to the 95th percentile of y
+    # show the plot
+    plt.show()
+    r, p = sp.stats.pearsonr(filtered["log_raw_counts"], filtered["proportion_kept"])
+    sns.regplot(x="log_raw_counts", y="proportion_kept", data=filtered)
+    ax = plt.gca()
+    ax.text(0.7, 0.9, "r={:.2f}, p={:.2g}".format(r, p), transform=ax.transAxes)
+
+    plt.axvline(filtered["log_raw_counts"].median(), color="green", linestyle="dashed")
+    plt.axhline(filtered["proportion_kept"].median(), color="red", linestyle="dashed")
+    plt.show()
+    print("The ten genes with the highest proportion of transcripts filtered out")
+    print(filtered.sort_values(by="proportion_kept")[0:10].iloc[:, 0:2])
+    return filtered
+
+
+def plot_shapes(
+    sdata,
+    column: str = None,
+    cmap: str = "magma",
+    img_layer: Optional[str] = None,
+    channel: Optional[int]=None,
+    shapes_layer: str = "segmentation_mask_boundaries",
+    alpha: float = 0.5,
+    crd=None,
+    output: str = None,
+    vmin=None,
+    vmax=None,
+    plot_filtered=False,
+    figsize=(20, 20),
+) -> None:
+    """
+    This function plots an sdata object, with the cells on top. On default it plots the image layer that was added last.
+    The default color is blue if no color is given as input. 
+    Column: determines based on which column the cells need to be colored. Can be an obs column or a var column. 
+    img_layer: the image layer that needs to be plotted, the last on on default
+    shapes_layer: which shapes to plot, the default is nucleus_boundaries, but when performing an expansion it can be another layer. 
+    alpha: the alpha-parameter of matplotlib: transperancy of the cells 
+    crd: the crop that needs to be plotted, if none is given, the whole region is plotted, list of four coordinates
+    output: whether you want to save it as an output or not, default is none and then plot is shown.
+    vmin/vmax: adapting the color scale for continous data: give the percentile for which to color min and max. 
+    ax: whne wanting to add the plot to another plot
+    plot_filtered: whether or not to plot the cells that were filtered out during previous steps, this is a control function.
+    """
+    if img_layer is None:
+        img_layer = [*sdata.images][-1]
+
+    si = sdata.images[img_layer]
+
+    image_boundary = [si.x.data[0], si.x.data[-1] + 1, si.y.data[0], si.y.data[-1] + 1]
+
+    if crd is not None:
+        _crd = crd
+        crd = overlapping_region_2D(crd, image_boundary)
+        if crd is None:
+            warnings.warn(
+                (
+                    f"Provided crd '{_crd}' and image_boundary '{image_boundary}' do not have any overlap. "
+                    f"Please provide a crd that has some overlap with the image. "
+                    f"Setting crd to image_boundary '{image_boundary}'."
+                )
+            )
+            crd = image_boundary
+    # if crd is None, set crd equal to image_boundary
+    else:
+        crd = image_boundary
+    size_im=(crd[1]-crd[0])*(crd[3]-crd[2])
+    if column is not None:
+        if column + "_colors" in sdata.table.uns:
+            cmap = matplotlib.colors.LinearSegmentedColormap.from_list(
+                "new_map",
+                sdata.table.uns[column + "_colors"],
+                N=len(sdata.table.uns[column + "_colors"]),
+            )
+        if column in sdata.table.obs.columns:
+            column = sdata.table[
+                sdata[shapes_layer].cx[crd[0] : crd[1], crd[2] : crd[3]].index, :
+            ].obs[column]
+        elif column in sdata.table.var.index:
+            column = sdata.table[
+                sdata[shapes_layer].cx[crd[0] : crd[1], crd[2] : crd[3]].index, :
+            ].X[:, np.where(sdata.table.var.index == column)[0][0]]
+        else:
+            print(
+                "The column defined in the function isnt a column in obs, nor is it a gene name, the plot is made without taking into account this value."
+            )
+            column = None
+            cmap = None
+    else:
+        cmap = None
+    if vmin != None:
+        vmin = np.percentile(column, vmin)
+    if vmax != None:
+        vmax = np.percentile(column, vmax)
+    
+
+    channels = [channel] if channel is not None else si.c.data
+
+    for ch in channels:
+
+        fig, ax = plt.subplots(1, 1, figsize=figsize)
+
+        sdata[img_layer].isel(c=ch).squeeze().sel(
+            x=slice(crd[0], crd[1]), y=slice(crd[2], crd[3])
+        ).plot.imshow(cmap="gray", robust=True, ax=ax, add_colorbar=False)
+
+        sdata[shapes_layer].cx[crd[0] : crd[1], crd[2] : crd[3]].plot(
+            ax=ax,
+            edgecolor="white",
+            column=column,
+            linewidth=1 if size_im< 5000*10000 else 0,
+            alpha=alpha,
+            legend=True,
+            aspect=1,
+            cmap=cmap,
+            vmax=vmax,  # np.percentile(column,vmax),
+            vmin=vmin,  # np.percentile(column,vmin)
+        )
+        if plot_filtered:
+            for i in [*sdata.shapes]:
+                if 'filtered' in i:
+                    sdata[i].cx[crd[0] : crd[1], crd[2] : crd[3]].plot(
+                    ax=ax,
+                    edgecolor="red",
+                    linewidth=1,
+                    alpha=alpha,
+                    legend=True,
+                    aspect=1,
+                    cmap='gray',
+                    )
+        ax.axes.set_aspect("equal")
+        ax.set_xlim(crd[0], crd[1])
+        ax.set_ylim(crd[2], crd[3])
+        ax.invert_yaxis()
+        ax.set_title("")
+        # ax.axes.xaxis.set_visible(False)
+        # ax.axes.yaxis.set_visible(False)
+        ax.spines["top"].set_visible(False)
+        ax.spines["right"].set_visible(False)
+        ax.spines["bottom"].set_visible(False)
+        ax.spines["left"].set_visible(False)
+
+        # Save the plot to ouput
+        if output:
+            fig.savefig( f"{output}_{ch}")
+        else:
+            plt.show()
+        plt.close()
+
+
+def preprocessAdata(
+    sdata,
+    nuc_size_norm: bool = True,
+    n_comps: int = 50,
+    min_counts=10,
+    min_cells=5,
+    shapes_layer=None,
+):
+    """Returns the new and original AnnData objects
+
+    This function calculates the QC metrics.
+    All cells with less than 10 genes and all genes with less than 5 cells are removed.
+    Normalization is performed based on the size of the nucleus in nuc_size_norm."""
+    # calculate the max amount of pc's possible
+    if min(sdata.table.shape) < n_comps:
+        n_comps = min(sdata.table.shape)
+        print(
+            "amount of pc's was set to " + str(min(sdata.table.shape)),
+            " because of the dimensionality of the data.",
+        )
+    # Calculate QC Metrics
+
+    sc.pp.calculate_qc_metrics(sdata.table, inplace=True, percent_top=[2, 5])
+
+    # Filter cells and genes
+    sc.pp.filter_cells(sdata.table, min_counts=min_counts)
+    sc.pp.filter_genes(sdata.table, min_cells=min_cells)
+
+    # Normalize nucleus size
+    if shapes_layer is None:
+        shapes_layer = [*sdata.shapes][-1]
+    sdata.table.obs["shapeSize"] = sdata[shapes_layer].area
+
+    sdata.table.layers["raw_counts"] = sdata.table.X
+
+    if nuc_size_norm:
+        sdata.table.X = (sdata.table.X.T * 100 / sdata.table.obs.shapeSize.values).T
+        sc.pp.log1p(sdata.table)
+        # need to do .copy() here to set .raw value, because .scale still overwrites this .raw, which is unexpected behaviour
+        sdata.table.raw = sdata.table.copy()
+        sc.pp.scale(sdata.table, max_value=10)
+
+    else:
+        sc.pp.normalize_total(sdata.table)
+        sc.pp.log1p(sdata.table)
+        sdata.table.raw = sdata.table.copy()
+
+    sc.tl.pca(sdata.table, svd_solver="arpack", n_comps=n_comps)
+    # Is this the best way o doing it? Every time you subset your data, the polygons should be subsetted too!
+    for i in [*sdata.shapes]:
+        if 'filtered' not in i:
+            sdata[i].index = sdata[i].index.astype("str")
+   
+            sdata.add_shapes(
+                name='filtered_low_counts_'+i,
+                shapes=spatialdata.models.ShapesModel.parse(
+                    sdata[i][~np.isin(sdata[i].index.values.astype(int), sdata.table.obs.index.values.astype(int))]
+                ),
+                overwrite=True,
+            )
+            sdata.add_shapes(
+                name=i,
+                shapes=spatialdata.models.ShapesModel.parse(
+                    sdata[i][np.isin(sdata[i].index.values.astype(int), sdata.table.obs.index.values.astype(int))]
+                ),
+                overwrite=True,
+            )
+           
+    # need to update sdata.table via .parse, otherwise it will not be backed by zarr store
+    _back_sdata_table_to_zarr( sdata )
+
+
+    return sdata
+
+def _back_sdata_table_to_zarr(sdata: SpatialData):
+    adata=sdata.table.copy() 
+    del sdata.table
+    sdata.table = spatialdata.models.TableModel.parse( adata )
+
+def preprocesAdataPlot(sdata: SpatialData, output: str = None) -> None:
+    """This function plots the size of the nucleus related to the counts."""
+
+    sc.pl.pca(
+        sdata.table,
+        color="total_counts",
+        show=False,
+        title="PC plot colored by total counts",
+    )
+    if output:
+        plt.savefig(output + "_total_counts_pca.png")
+        plt.close()
+    else:
+        plt.show()
+    plt.close()
+    sc.pl.pca(
+        sdata.table,
+        color="shapeSize",
+        show=False,
+        title="PC plot colored by object size",
+    )
+    if output:
+        plt.savefig(output + "_shapeSize_pca.png")
+        plt.close()
+    else:
+        plt.show()
+    plt.close()
+
+    fig, axs = plt.subplots(1, 2, figsize=(15, 4))
+    sns.histplot(sdata.table.obs["total_counts"], kde=False, ax=axs[0])
+    sns.histplot(sdata.table.obs["n_genes_by_counts"], kde=False, bins=55, ax=axs[1])
+    if output:
+        plt.savefig(output + "_histogram.png")
+    else:
+        plt.show()
+    plt.close()
+
+    fig, ax = plt.subplots()
+    plt.scatter(sdata.table.obs["shapeSize"], sdata.table.obs["total_counts"])
+    ax.set_title("shapeSize vs Transcripts Count")
+    ax.set_xlabel("shapeSize")
+    ax.set_ylabel("Total Counts")
+    if output:
+        plt.savefig(output + "_size_count.png")
+    else:
+        plt.show()
+    plt.close()
+
+
+def filter_on_size(sdata: SpatialData, min_size: int = 100, max_size: int = 100000):
+    """Returns a tuple with the AnnData object and the number of filtered cells.
+
+    All cells outside of the min and max size range are removed.
+    If the distance between the location of the transcript and the center of the polygon is large, the cell is deleted.
+    """
+
+    start = sdata.table.shape[0]
+
+    # Filter cells based on size and distance
+    table = sdata.table[sdata.table.obs["shapeSize"] < max_size, :]
+    table = table[table.obs["shapeSize"] > min_size, :]
+    del sdata.table
+    ## TODO: Look for a better way of doing this!
+    sdata.table = spatialdata.models.TableModel.parse(table)
+
+    for i in [*sdata.shapes]:
+        if 'filtered'  not in i:
+            sdata[i].index = sdata[i].index.astype("str")
+            sdata.add_shapes(
+                name='filtered_size_'+i,
+                shapes=spatialdata.models.ShapesModel.parse(
+                    sdata[i][~np.isin(sdata[i].index.values.astype(int), sdata.table.obs.index.values.astype(int))]
+                ),
+                overwrite=True,
+            )
+            sdata.add_shapes(
+                name=i,
+                shapes=spatialdata.models.ShapesModel.parse(
+                    sdata[i][np.isin(sdata[i].index.values.astype(int), sdata.table.obs.index.values.astype(int))]
+                ),
+                overwrite=True,
+            )
+    filtered = start - table.shape[0]
+    print(str(filtered) + " cells were filtered out based on size.")
+
+    return sdata
+
+
+##TODO:rewrite this function
+def extract(ic: sq.im.ImageContainer, adata: AnnData) -> AnnData:
+    """This function performs segmenation feature extraction and adds cell area and mean intensity to the annData object under obsm segmentation_features."""
+    sq.im.calculate_image_features(
+        adata,
+        ic,
+        layer="raw",
+        features="segmentation",
+        key_added="segmentation_features",
+        features_kwargs={
+            "segmentation": {
+                "label_layer": "segment_cellpose",
+                "props": ["label", "area", "mean_intensity"],
+                "channels": [0],
+            }
+        },
+    )
+
+    return adata
+
+
+def clustering(
+    sdata: SpatialData, pcs: int, neighbors: int, cluster_resolution: float = 0.8
+) -> SpatialData:
+    """Returns the AnnData object.
+
+    Performs neighborhood analysis, Leiden clustering and UMAP.
+    Provides option to save the plots to output.
+    """
+
+    # Neighborhood analysis
+    sc.pp.neighbors(sdata.table, n_neighbors=neighbors, n_pcs=pcs, random_state=100)
+    sc.tl.umap(sdata.table, random_state=100)
+
+    # Leiden clustering
+    sc.tl.leiden(sdata.table, resolution=cluster_resolution, random_state=100)
+    sc.tl.rank_genes_groups(sdata.table, "leiden", method="wilcoxon")
+
+    _back_sdata_table_to_zarr( sdata=sdata )
+
+    return sdata
+
+
+def clustering_plot(sdata: SpatialData, output: str = None) -> None:
+    """This function plots the clusters and genes ranking"""
+
+    # Leiden clustering
+    sc.pl.umap(sdata.table, color=["leiden"], show=not output)
+
+    # Save the plot to ouput
+    if output:
+        plt.savefig(output + "_umap.png", bbox_inches="tight")
+        plt.close()
+        sc.pl.rank_genes_groups(sdata.table, n_genes=8, sharey=False, show=False)
+        plt.savefig(output + "_rank_genes_groups.png", bbox_inches="tight")
+        plt.close()
+
+    # Display plot
+    else:
+        sc.pl.rank_genes_groups(sdata.table, n_genes=8, sharey=False)
+
+
+def scoreGenes(
+    sdata: SpatialData,
+    path_marker_genes: str,
+    delimiter=",",
+    row_norm: bool = False,
+    repl_columns: Dict[str, str] = None,
+    del_celltypes: List[str] = None,
+    input_dict=False,
+) -> Tuple[dict, pd.DataFrame]:
+    """Returns genes dict and the scores per cluster
+
+    Load the marker genes from csv file in path_marker_genes.
+    If the marker gene list is a one hot endoded matrix, leave the input as is.
+    If the marker gene list is a Dictionary, with the first column the name of the celltype and the other columns the marker genes beloning to this celltype,
+    input
+    repl_columns holds the column names that should be replaced the in the marker genes.
+    del_genes holds the marker genes that should be deleted from the marker genes and genes dict.
+    """
+
+    # Load marker genes from csv
+    if input_dict:
+        df_markers = pd.read_csv(
+            path_marker_genes, header=None, index_col=0, delimiter=delimiter
+        )
+        df_markers = df_markers.T
+        genes_dict = df_markers.to_dict("list")
+        for i in genes_dict:
+            genes_dict[i] = [x for x in genes_dict[i] if str(x) != "nan"]
+    # Replace column names in marker genes
+    else:
+        df_markers = pd.read_csv(path_marker_genes, index_col=0, delimiter=delimiter)
+        if repl_columns:
+            for column, replace in repl_columns.items():
+                df_markers.columns = df_markers.columns.str.replace(column, replace)
+
+        # Create genes dict with all marker genes for every celltype
+        genes_dict = {}
+        for i in df_markers:
+            genes = []
+            for row, value in enumerate(df_markers[i]):
+                if value > 0:
+                    genes.append(df_markers.index[row])
+            genes_dict[i] = genes
+
+    assert (
+        "unknown_celltype" not in genes_dict.keys()
+    ), "Cell type 'unknown_celltype' is reserved for cells that could not be assigned a specific cell type"
+
+    # Score all cells for all celltypes
+    for key, value in genes_dict.items():
+        try:
+            sc.tl.score_genes(sdata.table, value, score_name=key)
+        except ValueError:
+            warnings.warn(
+                f"Markergenes {value} not present in region, celltype {key} not found"
+            )
+
+    # Delete genes from marker genes and genes dict
+    if del_celltypes:
+        for gene in del_celltypes:
+            if gene in df_markers.columns:
+                del df_markers[gene]
+            if gene in genes_dict.keys():
+                del genes_dict[gene]
+
+    sdata, scoresper_cluster = _annotate_celltype(
+        sdata=sdata,
+        celltypes=df_markers.columns,
+        row_norm=row_norm,
+        celltype_column="annotation",
+    )
+
+    # add 'unknown_celltype' to the list of celltypes if it is detected.
+    if "unknown_celltype" in sdata.table.obs["annotation"].cat.categories:
+        genes_dict["unknown_celltype"] = []
+
+    _back_sdata_table_to_zarr(sdata)
+
+    return genes_dict, scoresper_cluster
+
+
+def scoreGenesPlot(
+    sdata: SpatialData,
+    scoresper_cluster: pd.DataFrame,
+    img_layer: Optional[str] = None,
+    shapes_layer: str = "segmentation_mask_boundaries",
+    crd=None,
+    filter_index: Optional[int] = None,
+    output: str = None,
+) -> None:
+    """This function plots the cleanliness and the leiden score next to the annotation."""
+    if img_layer is None:
+        img_layer = [*sdata.images][-1]
+    si = sdata.images[img_layer]
+
+    if crd is None:
+        crd = [si.x.data[0], si.x.data[-1] + 1, si.y.data[0], si.y.data[-1] + 1]
+
+    # Custom colormap:
+    colors = np.concatenate(
+        (plt.get_cmap("tab20c")(np.arange(20)), plt.get_cmap("tab20b")(np.arange(20)))
+    )
+    colors = [mpl.rgb2hex(colors[j * 4 + i]) for i in range(4) for j in range(10)]
+
+    # Plot cleanliness and leiden next to annotation
+    sc.pl.umap(sdata.table, color=["Cleanliness", "annotation"], show=False)
+
+    if output:
+        plt.savefig(output + "_Cleanliness_annotation", bbox_inches="tight")
+    else:
+        plt.show()
+    plt.close()
+
+    sc.pl.umap(sdata.table, color=["leiden", "annotation"], show=False)
+
+    if output:
+        plt.savefig(output + "_leiden_annotation", bbox_inches="tight")
+    else:
+        plt.show()
+    plt.close()
+
+    # Plot annotation and cleanliness columns of sdata.table (AnnData) object
+    sdata.table.uns["annotation_colors"] = colors
+    plot_shapes(
+        sdata=sdata,
+        column="annotation",
+        crd=crd,
+        img_layer=img_layer,
+        shapes_layer=shapes_layer,
+        output=output + "_annotation" if output else None,
+    )
+
+    # Plot heatmap of celltypes and filtered celltypes based on filter index
+    sc.pl.heatmap(
+        sdata.table,
+        var_names=scoresper_cluster.columns.values,
+        groupby="leiden",
+        show=False,
+    )
+
+    if output:
+        plt.savefig(output + "_leiden_heatmap", bbox_inches="tight")
+    else:
+        plt.show()
+    plt.close()
+
+    if filter_index:
+        sc.pl.heatmap(
+            sdata.table[
+                sdata.table.obs.leiden.isin(
+                    [
+                        str(index)
+                        for index in range(filter_index, len(sdata.table.obs.leiden))
+                    ]
+                )
+            ],
+            var_names=scoresper_cluster.columns.values,
+            groupby="leiden",
+            show=False,
+        )
+
+        if output:
+            plt.savefig(
+                output + f"_leiden_heatmap_filtered_{filter_index}",
+                bbox_inches="tight",
+            )
+        else:
+            plt.show()
+        plt.close()
+
+
+def correct_marker_genes(
+    sdata: SpatialData,
+    celltype_correction_dict: Dict[str, Tuple[float, float]],
+):
+    """Returns the new AnnData object.
+
+    Corrects marker genes that are higher expessed by dividing them.
+    The genes has as keys the genes that should be corrected and as values the threshold and the divider.
+    """
+
+    # Correct for all the genes
+    for celltype, values in celltype_correction_dict.items():
+        if celltype not in sdata.table.obs.columns:
+            print(
+                f"Cell type '{celltype}' not in obs of AnnData object. Skipping. Please first calculate gene expression for this cell type."
+            )
+            continue
+        sdata.table.obs[celltype] = np.where(
+            sdata.table.obs[celltype] < values[0],
+            sdata.table.obs[celltype] / values[1],
+            sdata.table.obs[celltype],
+        )
+
+    _back_sdata_table_to_zarr(sdata=sdata)
+
+    return sdata
+
+
+def annotate_maxscore(types: str, indexes: dict, sdata):
+    """Returns the AnnData object.
+
+    Adds types to the Anndata maxscore category.
+    """
+    sdata.table.obs.annotation = sdata.table.obs.annotation.cat.add_categories([types])
+    for i, val in enumerate(sdata.table.obs.annotation):
+        if val in indexes[types]:
+            sdata.table.obs.annotation[i] = types
+    return sdata
+
+
+def remove_celltypes(types: str, indexes: dict, sdata):
+    """Returns the AnnData object."""
+    for index in indexes[types]:
+        if index in sdata.table.obs.annotation.cat.categories:
+            sdata.table.obs.annotation = (
+                sdata.table.obs.annotation.cat.remove_categories(index)
+            )
+    return sdata
+
+
+def _annotate_celltype(
+    sdata: SpatialData,
+    celltypes: List[str],
+    row_norm: bool = False,
+    celltype_column: str = "annotation",
+) -> Tuple[SpatialData, PandasDataFrame]:
+    scoresper_cluster = sdata.table.obs[
+        [col for col in sdata.table.obs if col in celltypes]
+    ]
+
+    # Row normalization for visualisation purposes
+    if row_norm:
+        row_norm = scoresper_cluster.sub(
+            scoresper_cluster.mean(axis=1).values, axis="rows"
+        ).div(scoresper_cluster.std(axis=1).values, axis="rows")
+        sdata.table.obs[scoresper_cluster.columns.values] = row_norm
+        temp = pd.DataFrame(np.sort(row_norm)[:, -2:])
+    else:
+        temp = pd.DataFrame(np.sort(scoresper_cluster)[:, -2:])
+
+    scores = (temp[1] - temp[0]) / ((temp[1] + temp[0]) / 2)
+    sdata.table.obs["Cleanliness"] = scores.values
+
+    def assign_cell_type(row):
+        # Identify the cell type with the max score
+        max_score_type = row.idxmax()
+        # If max score is <= 0, assign 'unknown_celltype'
+        if row[max_score_type] <= 0:
+            return "unknown_celltype"
+        else:
+            return max_score_type
+
+    # Assign 'unknown_celltype' cell_type if no cell type could be found that has larger expression than random sample
+    # as calculated by sc.tl.score_genes function of scanpy.
+    sdata.table.obs[celltype_column] = scoresper_cluster.apply(assign_cell_type, axis=1)
+    sdata.table.obs[celltype_column] = sdata.table.obs[celltype_column].astype(
+        "category"
+    )
+    # Set the Cleanliness score for unknown_celltype equal to 0 (i.e. not clean)
+    sdata.table.obs.loc[
+        sdata.table.obs[celltype_column] == "unknown_celltype", "Cleanliness"
+    ] = 0
+
+    return sdata, scoresper_cluster
+
+
+def clustercleanliness(
+    sdata: SpatialData,
+    genes: List[str],
+    gene_indexes: Dict[str, int] = None,
+    colors: List[str] = None,
+) -> Tuple[SpatialData, Optional[dict]]:
+    """Returns a tuple with the AnnData object and the color dict."""
+
+    celltypes = np.array(sorted(genes), dtype=str)
+    color_dict = None
+
+    # recalculate annotation, because we possibly did correction on celltype score for certain cells via correct_marker_genes function
+    sdata, _ = _annotate_celltype(
+        sdata=sdata,
+        celltypes=celltypes,
+        row_norm=False,
+        celltype_column="annotation",
+    )
+
+    # Create custom colormap for clusters
+    if not colors:
+        color = np.concatenate(
+            (
+                plt.get_cmap("tab20c")(np.arange(20)),
+                plt.get_cmap("tab20b")(np.arange(20)),
+            )
+        )
+        colors = [mpl.rgb2hex(color[j * 4 + i]) for i in range(4) for j in range(10)]
+
+    sdata.table.uns["annotation_colors"] = colors
+
+    if gene_indexes:
+        sdata.table.obs["annotationSave"] = sdata.table.obs.annotation
+        gene_celltypes = {}
+
+        for key, value in gene_indexes.items():
+            gene_celltypes[key] = celltypes[value]
+
+        for gene, indexes in gene_indexes.items():
+            sdata = annotate_maxscore(gene, gene_celltypes, sdata)
+
+        for gene, indexes in gene_indexes.items():
+            sdata = remove_celltypes(gene, gene_celltypes, sdata)
+
+        celltypes_f = np.delete(celltypes, list(chain(*gene_indexes.values())))  # type: ignore
+        celltypes_f = np.append(celltypes_f, list(gene_indexes.keys()))
+        color_dict = dict(zip(celltypes_f, sdata.table.uns["annotation_colors"]))
+
+    else:
+        color_dict = dict(zip(celltypes, sdata.table.uns["annotation_colors"]))
+
+    for i, name in enumerate(color_dict.keys()):
+        color_dict[name] = colors[i]
+    sdata.table.uns["annotation_colors"] = list(
+        map(color_dict.get, sdata.table.obs.annotation.cat.categories.values)
+    )
+
+    _back_sdata_table_to_zarr(sdata)
+
+    return sdata, color_dict
+
+
+def clustercleanlinessPlot(
+    sdata: SpatialData,
+    shapes_layer: str= 'segmentation_mask_boundaries',
+    crd: List[int] = None,
+    color_dict: dict = None,
+    celltype_column: str = "annotation",
+    output: str = None,
+) -> None:
+    """This function plots the clustercleanliness as barplots, the images with colored celltypes and the clusters."""
+
+    # Create the barplot
+    stacked = (
+        sdata.table.obs.groupby(["leiden", celltype_column], as_index=False)
+        .size()
+        .pivot("leiden", celltype_column)
+        .fillna(0)
+    )
+    stacked_norm = stacked.div(stacked.sum(axis=1), axis=0)
+    stacked_norm.columns = list(sdata.table.obs.annotation.cat.categories)
+    fig, ax = plt.subplots(1, 1, figsize=(10, 5))
+
+    # Use custom colormap
+    if color_dict:
+        stacked_norm.plot(kind="bar", stacked=True, ax=fig.gca(), color=color_dict)
+    else:
+        stacked_norm.plot(kind="bar", stacked=True, ax=fig.gca())
+    ax.spines["top"].set_visible(False)
+    ax.spines["right"].set_visible(False)
+    ax.spines["bottom"].set_visible(False)
+    ax.spines["left"].set_visible(False)
+    ax.get_yaxis().set_ticks([])
+    plt.xlabel("Clusters")
+    plt.legend(loc="center left", bbox_to_anchor=(1.0, 0.5), fontsize="large")
+
+    # Save the barplot to ouput
+    if output:
+        fig.savefig(output + "_barplot.png", bbox_inches="tight")
+    else:
+        plt.show()
+    plt.close(fig)
+
+    # Plot images with colored celltypes
+    plot_shapes(
+        sdata=sdata,
+        column=celltype_column,
+        alpha=0.8,
+        shapes_layer=shapes_layer,
+        output=output + f"_{celltype_column}" if output else None,
+    )
+
+    plot_shapes(
+        sdata=sdata,
+        column=celltype_column,
+        crd=crd,
+        alpha=0.8,
+        shapes_layer=shapes_layer,
+        output=output + f"_{celltype_column}_crop" if output else None,
+    )
+
+    # Plot clusters
+    fig, ax = plt.subplots(1, 1, figsize=(15, 10))
+    sc.pl.umap(
+        sdata.table,
+        color=[celltype_column],
+        ax=ax,
+        show=not output,
+        size=300000 / sdata.table.shape[0],
+    )
+    ax.axis("off")
+
+    if output:
+        fig.savefig(output + f"_{celltype_column}_umap.png", bbox_inches="tight")
+    else:
+        plt.show()
+    plt.close()
+
+
+def enrichment(sdata, celltype_column: str = "annotation", seed: int = 0):
+    """Returns the AnnData object.
+
+    Performs some adaptations to save the data.
+    Calculate the nhood enrichment"
+    """
+
+    # Adaptations for saving
+    sdata.table.raw.var.index.names = ["genes"]
+    sdata.table.var.index.names = ["genes"]
+    # TODO: not used since napari spatialdata
+    # adata.obsm["spatial"] = adata.obsm["spatial"].rename({0: "X", 1: "Y"}, axis=1)
+
+    # Calculate nhood enrichment
+    sq.gr.spatial_neighbors(sdata.table, coord_type="generic")
+    sq.gr.nhood_enrichment(sdata.table, cluster_key=celltype_column, seed=seed)
+    _back_sdata_table_to_zarr(sdata=sdata)
+    return sdata
+
+
+def enrichment_plot(
+    sdata, celltype_column: str = "annotation", output: str = None
+) -> None:
+    """This function plots the nhood enrichment between different celltypes."""
+
+    # remove 'nan' values from "adata.uns['annotation_nhood_enrichment']['zscore']"
+    tmp = sdata.table.uns[f"{celltype_column}_nhood_enrichment"]["zscore"]
+    sdata.table.uns[f"{celltype_column}_nhood_enrichment"]["zscore"] = np.nan_to_num(
+        tmp
+    )
+    _back_sdata_table_to_zarr(sdata=sdata)
+    sq.pl.nhood_enrichment(sdata.table, cluster_key=celltype_column, method="ward")
+
+    # Save the plot to ouput
+    if output:
+        plt.savefig(output, bbox_inches="tight")
+    else:
+        plt.show()
+    plt.close()
+
+
+def micron_to_pixels(df, offset_x=45_000, offset_y=45_000, pixelSize=None):
+    if pixelSize:
+        df[x] /= pixelSize
+        df[y] /= pixelSize
+    if offset_x:
+        df["x"] -= offset_x
+    if offset_y:
+        df["y"] -= offset_y
+
+    return df
+
+
+def read_in_stereoSeq(
+    path_genes,
+    xcol="x",
+    ycol="y",
+    genecol="geneID",
+    countcol="MIDCount",
+    skiprows=0,
+    offset=None,
+):
+    """This function read in Stereoseq input data to a dask datafrmae with predefined column names.
+    As we are working with BGI data, a column with counts is added."""
+    in_df = dd.read_csv(path_genes, delimiter="\t", skiprows=skiprows)
+    in_df = in_df.rename(
+        columns={xcol: "x", ycol: "y", genecol: "gene", countcol: "counts"}
+    )
+    if offset:
+        in_df = micron_to_pixels(in_df, offset_x=offset[0], offset_y=offset[1])
+    in_df = in_df.loc[:, ["x", "y", "gene", "counts"]]
+
+    in_df = in_df.dropna()
+    return in_df
+
+
+def read_in_RESOLVE(
+    path_coordinates,
+    sdata=None,
+    xcol=0,
+    ycol=1,
+    genecol=3,
+    filterGenes=None,
+    offset=None,
+):
+    """The output of this function gives all locations of interesting transcripts in pixel coordinates matching the input image. Dask Dataframe contains columns x,y, and gene"""
+
+    if sdata == None:
+        sdata = spatialdata.SpatialData()
+    in_df = dd.read_csv(path_coordinates, delimiter="\t", header=None)
+    in_df = in_df.rename(columns={xcol: "x", ycol: "y", genecol: "gene"})
+    if offset:
+        in_df = micron_to_pixels(in_df, offset_x=offset[0], offset_y=offset[1])
+    in_df = in_df.loc[:, ["x", "y", "gene"]]
+    in_df = in_df.dropna()
+
+    if filterGenes:
+        for i in filter_genes:
+            in_df = in_df[in_df["gene"].str.contains(i) == False]
+
+    if sdata.points:
+        for points_layer in [*sdata.points]:
+            del sdata.points[points_layer]
+
+    sdata.add_points(
+        name="transcripts",
+        points=spatialdata.models.PointsModel.parse(
+            in_df, coordinates={"x": "x", "y": "y"}
+        ),
+    )
+
+    return sdata
+
+
+def read_in_Vizgen(
+    path_genes,
+    xcol="global_x",
+    ycol="global_y",
+    genecol="gene",
+    skiprows=None,
+    offset=None,
+    bbox=None,
+    pixelSize=None,
+    filterGenes=None,
+):
+    """This function read in Vizgen input data to a dask datafrmae with predefined column names."""
+
+    in_df = dd.read_csv(path_genes, skiprows=skiprows)
+    in_df = in_df.loc[:, [xcol, ycol, genecol]]
+
+    in_df = in_df.rename(columns={xcol: "x", ycol: "y", genecol: "gene"})
+
+    if bbox:
+        in_df["x"] -= bbox[0]
+        in_df["y"] -= bbox[1]
+    if pixelSize:
+        in_df["x"] /= pixelSize
+        in_df["y"] /= pixelSize
+    if offset:
+        in_df["x"] -= offset[0]
+        in_df["y"] -= offset[1]
+
+    in_df = in_df.dropna()
+
+    if filterGenes:
+        for i in filterGenes:
+            in_df = in_df[in_df["gene"].str.contains(i) == False]
+    return in_df
+
+
+def write_to_zarr(filename: Path, output_name="raw_image", chunks: int = 1024):
+    assert filename.exists()
+    img = AICSImage(filename)
+    img
+
+    arr = img.dask_data[0, :, 0, :, :]
+    arr
+
+    # output_name=os.path.splitext( os.path.basename( filename) )[0]
+
+    channels_names = ["DAPI"]
+
+    image = to_spatial_image(
+        arr, dims=["c", "y", "x"], name=output_name, c_coords=channels_names
+    )
+
+    # chunk_size can be 1 for channels
+    max_chunk_size = chunks
+    chunks = {
+        "x": max_chunk_size,
+        "y": max_chunk_size,
+        "c": 1,
+    }
+
+    multiscale = to_multiscale(
+        image,
+        scale_factors=[2, 4, 8, 16],
+        chunks=chunks,
+    )
+
+    zarr_path = os.path.join(os.path.dirname(filename), f"{output_name}.zarr")
+
+    # For OME-NGFF, large datasets, use dimension_separator='/'
+    # Write OME-NGFF images part
+    store = zarr.storage.DirectoryStore(zarr_path, dimension_separator="/")
+
+    # Compression options
+    compressor = Blosc(cname="zstd", clevel=5, shuffle=Blosc.SHUFFLE)
+    multiscale.to_zarr(store, encoding={output_name: {"compressor": compressor}})
+    # consolidate_metadata is optional, but recommended and improves read latency
+    zarr.consolidate_metadata(store)
+
+
+def read_in_zarr_from_path(
+    path,
+    name=None,
+    chunk: Optional[int] = None,
+    crop_param: Tuple[int, int, int] = None,
+) -> sq.im.ImageContainer:
+    xarray_ds = xr.open_zarr(path)
+    if chunk:
+        # rechunking
+        xarray_ds = xarray_ds.chunk(chunk)
+    ic = sq.im.ImageContainer(xarray_ds[name], layer=name)
+    if crop_param:
+        ic = ic.crop_corner(y=crop_param[1], x=crop_param[0], size=crop_param[2])
+    return ic
+
+
+def plot_image_container(
+    sdata: Union[SpatialData, sq.im.ImageContainer],
+    output_path: Optional[str|Path] =None,
+    crd:Optional[ List[int] ]=None,
+    layer:str="image",
+    channel: Optional[int] = None,
+    aspect:str="equal",
+    figsize:Tuple[int]=(10, 10),
+):
+    
+    if not isinstance(sdata, (SpatialData, sq.im.ImageContainer)):
+        raise ValueError("Only SpatialData and ImageContainer objects are supported.")
+
+    channel_key = 'c' if isinstance(sdata, SpatialData) else 'channels'
+    channels = [channel] if channel is not None else sdata[ layer ][ channel_key ].data
+    
+    for ch in channels:
+        if isinstance(sdata, SpatialData):
+            dataset = sdata[layer].isel(c=ch)
+        elif isinstance(sdata, sq.im.ImageContainer):
+            dataset = sdata[layer].isel(channels=ch)
+        
+        if crd is None:
+            crd = [
+                sdata[layer].x.data[0],
+                sdata[layer].x.data[-1] + 1,
+                sdata[layer].y.data[0],
+                sdata[layer].y.data[-1] + 1,
+            ]
+
+        _, ax = plt.subplots(figsize=figsize)
+        cmap = "gray"
+        dataset.squeeze().sel(x=slice(crd[0], crd[1]), y=slice(crd[2], crd[3])).plot.imshow(
+            cmap=cmap, robust=True, ax=ax, add_colorbar=False
+        )
+
+        ax.set_aspect(aspect)
+        ax.invert_yaxis()
+
+        if output_path:
+            plt.savefig( f"{output_path}_{ch}")
+        else:
+            plt.show()
+        plt.close()
+
+
+def overlapping_region_2D(
+    A: List[int | float], B: List[int | float]
+) -> Optional[List[int | float]]:
+    overlap_x = not (A[1] < B[0] or B[1] < A[0])
+    overlap_y = not (A[3] < B[2] or B[3] < A[2])
+
+    if overlap_x and overlap_y:
+        # Calculate overlapping region
+        x_min = max(A[0], B[0])
+        x_max = min(A[1], B[1])
+        y_min = max(A[2], B[2])
+        y_max = min(A[3], B[3])
+
+        # Return as a list: [x_min, x_max, y_min, y_max]
+        return [x_min, x_max, y_min, y_max]
+    else:
+        return None
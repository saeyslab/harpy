--- conflicted
+++ resolved
@@ -41,13 +41,8 @@
         Data containing spatial information.
     img_layer
         The layer of the SpatialData object used for determining image boundary.
-<<<<<<< HEAD
-        Defaults to the 'last' image layer in `sdata` if set to None.
-    points_layer : str, optional
-=======
         Defaults to the last layer if set to None.
     points_layer
->>>>>>> 29a51a75
         The layer name that contains the transcript data points, by default "transcripts".
     n_sample
         The number of transcripts to sample for calculation of transcript density.

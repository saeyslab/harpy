--- conflicted
+++ resolved
@@ -1,6 +1,5 @@
 from __future__ import annotations
 
-import os
 from itertools import chain
 from pathlib import Path
 from typing import Any
@@ -22,29 +21,19 @@
 
 def score_genes(
     sdata: SpatialData,
-<<<<<<< HEAD
     labels_layer: list[str],
     table_layer: str,
     output_layer: str,
-    path_marker_genes: str,
+    path_marker_genes: str | Path | pd.DataFrame,
     delimiter=",",
     row_norm: bool = False,
     repl_columns: dict[str, str] | None = None,
     del_celltypes: dict[str] | None = None,
     input_dict: bool = False,
     overwrite: bool = False,
-) -> tuple[SpatialData, list[str], list[str]]:
-=======
-    path_marker_genes: str | Path | pd.DataFrame,
-    delimiter=",",
-    row_norm: bool = False,
-    repl_columns: dict[str, str] | None = None,
-    del_celltypes: list[str] | None = None,
-    input_dict=False,
     # TODO add annotation key here, let user pass it
     **kwargs: Any,
-) -> tuple[dict, pd.DataFrame]:
->>>>>>> b7e55cdb
+) -> tuple[SpatialData, list[str], list[str]]:
     """
     The function loads marker genes from a CSV file and scores cells for each cell type using those markers using scanpy's `sc.tl.score_genes` function.
 
@@ -80,13 +69,10 @@
     input_dict
         If True, the marker gene list from the CSV file is treated as a dictionary with the first column being
         the cell type names and the subsequent columns being the marker genes for those cell types. Default is False.
-<<<<<<< HEAD
     overwrite
         If True, overwrites the `output_layer` if it already exists in `sdata`.
-=======
     **kwargs
         Additional keyword arguments passed to `scanpy.tl.score_genes`.
->>>>>>> b7e55cdb
 
     Returns
     -------
@@ -151,11 +137,7 @@
     # Score all cells for all celltypes
     for key, value in genes_dict.items():
         try:
-<<<<<<< HEAD
-            sc.tl.score_genes(adata, value, score_name=key)
-=======
-            sc.tl.score_genes(sdata.table, value, score_name=key, copy=False, **kwargs)
->>>>>>> b7e55cdb
+            sc.tl.score_genes(adata, value, score_name=key, copy=False, **kwargs)
         except ValueError:
             log.warning(f"Markergenes '{value}' not present in region, celltype '{key}' not found.")
 
@@ -189,380 +171,6 @@
     )
 
     return sdata, celltypes_scored, celltypes_all
-
-
-def score_genes_iter(
-    sdata: SpatialData,
-    path_marker_genes: str | Path | pd.DataFrame,
-    delimiter: str = ",",
-    norm_expr_var: bool = False,
-    min_score: str | None = "Zero",
-    min_score_q: int = 25,
-    scaling="Nmarkers",
-    scale_score_q=1,
-    n_iter: int = 5,
-    suffix="",
-    output_dir=None,
-) -> tuple[SpatialData, pd.DataFrame]:
-    """
-    Annotation algorithm.
-
-    Parameters
-    ----------
-    sdata
-        The SpatialData object.
-    path_marker_genes
-        Path to the CSV file containing the marker genes or a pandas dataframe.
-        It should be a one-hot encoded matrix with cell types listed in the first row, and marker genes in the first column.
-    delimiter
-        Delimiter used in the CSV file.
-    norm_expr_var
-        Whether to normalize the gene expression matrix by the variance. Defaults to False, as we assume preprocessing is already employed.
-    min_score
-        Min score method. Choose from these options: "Zero", "Quantile", None.
-    min_score_q
-        Min score percentile. Ignored if `min_score` is not set to "Quantile".
-    scaling
-        Scaling method. Choose from these options: "MinMax", "ZeroMax", "Nmarkers", "Robust", "Rank".
-    scale_score_q
-        Scale score percentile.
-    n_iter
-        Number of iterations.
-    suffix
-        Suffix.
-    output_dir
-        If specified, figures with umaps will be saved in this directory after each iteration. If None, the plots will be displayed directly without saving.
-
-    Returns
-    -------
-    An updated `sdata`.
-    A DataFrame with the following structure. Index: cells, which corresponds to individual cell IDs. Columns: celltypes, as provided via the markers file. Values: Score obtained using sparrow's score_genes function for each cell type and for each cell.
-    """
-    adata = sdata.table
-
-    kwargs = {}
-    kwargs["norm_expr_var"] = norm_expr_var
-    kwargs["min_score"] = min_score
-    kwargs["min_score_q"] = min_score_q
-    kwargs["scaling"] = scaling
-    kwargs["scale_score_q"] = scale_score_q
-
-    adata, df = _annotate_celltype_iter(
-        adata=adata,
-        path_marker_genes=path_marker_genes,
-        delimiter=delimiter,
-        n_iter=n_iter,
-        suffix=suffix,
-        output_dir=output_dir,
-        **kwargs,  # keyword arguments passed to _annotate_celltype_weighted
-    )
-
-    _back_sdata_table_to_zarr(sdata)
-
-    return sdata, df
-
-
-def _annotate_celltype_iter(
-    adata: AnnData,
-    path_marker_genes: str | Path | pd.DataFrame,
-    delimiter: str = ",",
-    n_iter=5,
-    suffix="",
-    output_dir=None,
-    **kwargs,
-) -> tuple[AnnData, pd.DataFrame]:
-    # initial clustering: = typical own_score_genes
-    # 'mean expression' is over all cells'
-    # but you do MinMax scaling so 'mean expression' does not have an effect
-
-    if not isinstance(path_marker_genes, pd.DataFrame):
-        marker_genes = pd.read_csv(path_marker_genes, index_col=0, delimiter=delimiter)
-    elif isinstance(path_marker_genes, (str, Path)):
-        marker_genes = path_marker_genes
-    else:
-        raise ValueError("Please pass either a path to a .csv file, or a pandas Dataframe to 'path_marker_genes'.")
-
-    adata, scores = _annotate_celltype_weighted(
-        adata,
-        marker_genes=marker_genes,
-        suffix=suffix,
-        mean="all",
-        mean_values=None,
-        **kwargs,
-    )
-
-    log.info(
-        (
-            adata.obs["annotation_own_score_genes" + suffix].value_counts()
-            / len(adata.obs["annotation_own_score_genes" + suffix])
-        )
-        * 100
-    )
-
-    sc.pl.umap(adata, color=["annotation_own_score_genes" + suffix], show=not output_dir)
-    if output_dir is not None:
-        plt.savefig(os.path.join(output_dir, f"annotation_own_score_genes{suffix}"), bbox_inches="tight")
-        plt.close()
-
-    adata.obs["annotation_own_score_genes_start_iterative" + suffix] = adata.obs["annotation_own_score_genes" + suffix]
-
-    adata.uns["own_score_genes_start_iterative" + suffix] = scores
-    # iterative clustering:
-    # own_score_genes again but now no (MinMax) scaling hence mean_expression has an effect
-    # mean expression with fair contribution of each cell type (cell types are based on the previous clustering)
-    changes = []
-    completed = 0
-    for _iteration in range(n_iter):
-        log.info(f"Iteration {_iteration}.")
-        cell_types = np.unique(adata.obs["annotation_own_score_genes" + suffix]).tolist()
-        cell_types.remove(_UNKNOWN_CELLTYPE_KEY)
-        mean_per_ct = []
-        for ct in cell_types:
-            l = pd.DataFrame(adata.obs["annotation_own_score_genes" + suffix] == ct)
-            l = l.index[l["annotation_own_score_genes" + suffix]].tolist()
-            ct_sel = adata[l, :]
-            mean_per_ct.append(ct_sel.to_df().mean(axis=0))
-
-        df = pd.concat(mean_per_ct, axis=1)
-        next_mean = df.mean(axis=1)
-        if "annotation_own_score_genes_previous" + suffix in adata.obs.columns:
-            adata.obs.drop(columns=["annotation_own_score_genes_previous" + suffix], inplace=True)
-
-        adata.obs.rename(
-            columns={"annotation_own_score_genes" + suffix: "annotation_own_score_genes_previous" + suffix},
-            inplace=True,
-        )
-        adata, scores = _annotate_celltype_weighted(
-            adata,
-            marker_genes=marker_genes,
-            suffix=suffix,
-            mean="given",
-            mean_values=next_mean,
-            **kwargs,
-        )
-        t = (
-            adata.obs["annotation_own_score_genes" + suffix]
-            == adata.obs["annotation_own_score_genes_previous" + suffix]
-        )
-        adata.obs["own_score_genes_diff_iter" + suffix] = [int(x) for x in t.to_list()]
-        fr = adata.obs["own_score_genes_diff_iter" + suffix].value_counts() / len(
-            adata.obs["own_score_genes_diff_iter" + suffix]
-        )
-        completed = completed + 1
-        if len(fr) > 1 and (fr[0] * 100) > 0.05:
-            log.info("Percentage of cells with changed annotation: " + str(np.round((fr[0] * 100), 2)))
-            changes.append(fr[0] * 100)
-            sc.pl.umap(adata, color=["own_score_genes_diff_iter" + suffix], show=not output_dir)
-            if output_dir is not None:
-                plt.savefig(
-                    os.path.join(output_dir, f"own_score_genes_diff_iter{suffix}_{_iteration}"), bbox_inches="tight"
-                )
-                plt.close()
-            sc.pl.umap(adata, color=["annotation_own_score_genes" + suffix], show=not output_dir)
-            if output_dir is not None:
-                plt.savefig(
-                    os.path.join(output_dir, f"annotation_own_score_genes{suffix}_{_iteration}"), bbox_inches="tight"
-                )
-                plt.close()
-            log.info(
-                (
-                    adata.obs["annotation_own_score_genes" + suffix].value_counts()
-                    / len(adata.obs["annotation_own_score_genes" + suffix])
-                )
-                * 100
-            )
-        else:
-            if len(fr) > 1:
-                log.info("Percentage of cells with changed annotation: " + str(np.round((fr[0] * 100), 2)))
-            else:
-                log.info("Percentage of cells with changed annotation: " + str(0.0))
-            log.info("converged")
-            changes.append(0)
-            break
-    # plt.plot(list(range(1,completed+1,1)),changes)
-    # make x-axis integers and start from 1
-    # ax = plt.gca()
-    # ax.xaxis.set_major_locator(matplotlib.ticker.MaxNLocator(integer=True))
-    # plt.xlabel('Iteration')
-    # plt.ylabel('Percentage of cells with changed annotation')
-    # save plot in folder output dir
-    # if output_dir is not None:
-    #    plt.savefig(os.path.join(output_dir, "own_score_genes_iterative_convergence" + suffix + ".png"))
-    # drop columns from anndata.obs
-    adata.obs.drop(columns=["own_score_genes_diff_iter" + suffix], inplace=True)
-    adata.obs.drop(columns=["annotation_own_score_genes_previous" + suffix], inplace=True)
-
-    scores.index = adata.obs.index
-
-    return adata, scores
-
-
-def _annotate_celltype_weighted(
-    adata: AnnData,
-    marker_genes: pd.DataFrame,
-    norm_expr_var=False,
-    min_score: str | None = "Zero",
-    min_score_q=25,
-    scaling="Nmarkers",
-    scale_score_q=1,
-    suffix="",
-    mean: str = "all",
-    mean_values=None,
-) -> tuple[AnnData, pd.DataFrame]:
-    # annotate each cell
-    # method based on score_genes of scanpy but no bins and min max normalization of the scores per cell type
-    # for each cell, a score is calculated for each cell type:
-    # sum of the expressions of the markers in the cell - sum of the mean expressions of the markers in all cells
-    # our expression data does not need to be scaled anymore (norm_expr_var = False) because sc.pp.scale is already applied in Sparrow
-    # the input data should be normalized and scaled
-    # create marker gene list
-    # start time
-
-    # TODO: check if everything ok with the anndata indices.
-
-    _mean_options = (
-        "all",
-        "given",
-    )
-    if mean not in _mean_options:
-        raise ValueError(f"'mean' should be one of {_mean_options}")
-    _min_score_options = (
-        "Zero",
-        "Quantile",
-        None,
-    )
-    if min_score not in _min_score_options:
-        raise ValueError(f"'min_score' should be one of {_min_score_options}")
-    _scaling_options = (
-        "MinMax",
-        "ZeroMax",
-        "Nmarkers",
-        "Robust",
-        "Rank",
-    )
-    if scaling not in _scaling_options:
-        raise ValueError(f"'scaling' should be one of {_scaling_options}")
-
-    scores_cell_celltype = pd.DataFrame()
-    cell_types = marker_genes.columns.tolist()
-    # get the counts out
-    matrix = adata.to_df()
-    # correct for the variance of the expression of each gene
-
-    # TODO: rewrite this part with mean == ...
-    # the normalization for if it didn't happen yet
-    if norm_expr_var:
-        matrix = matrix.div(matrix.std(axis=0))
-    if mean == "all":
-        mean_expression = matrix.mean(axis=0)
-    if mean == "given":
-        mean_expression = mean_values
-
-    # make sure the mean over all genes is zero, so no minus necessary anymore
-    matrix_minus_mean = matrix - mean_expression
-    genes_in_anndata = matrix.columns.to_list()
-    # print time for the first part
-    for cell_type in cell_types:
-        adata.obs["score_" + cell_type] = 0
-        for gene in marker_genes[marker_genes[cell_type] > 0].index.tolist():  # select marker genes per celltype
-            if gene in genes_in_anndata:  # write
-                adata.obs["score_" + cell_type] = (
-                    adata.obs["score_" + cell_type] + matrix_minus_mean[gene]
-                ) * marker_genes[cell_type][gene]
-
-        scores_cell_celltype[cell_type] = adata.obs["score_" + cell_type]
-        adata.obs = adata.obs.drop(columns=["score_" + cell_type])
-
-    scores_cell_celltype.index.name = None
-    scores_cell_celltype = scores_cell_celltype.reset_index(drop=True)
-
-    # min score to obtain for a cell type, otherwise 'unknown'
-
-    if min_score == "Zero":
-        scores_cell_celltype_ok = scores_cell_celltype.copy(deep=True)
-        # TODO rewrite, and use boolean arrays
-        scores_cell_celltype_ok[scores_cell_celltype_ok > 0] = True
-        # scores_cell_celltype_ok=scores_celltype_ok>0, just use the vbooleans
-        scores_cell_celltype_ok[scores_cell_celltype_ok != True] = False  # noqa: E712 TODO
-    if min_score == "Quantile":
-        scores_cell_celltype_ok = scores_cell_celltype.copy(deep=True)
-        scores_cell_celltype_ok[scores_cell_celltype_ok > scores_cell_celltype_ok.quantile(min_score_q / 100)] = True
-        scores_cell_celltype_ok[scores_cell_celltype_ok != True] = False  # noqa: E712 TODO
-    if min_score is None:
-        scores_cell_celltype_ok = scores_cell_celltype.copy(deep=True)
-        scores_cell_celltype_ok[scores_cell_celltype_ok.round(6) == scores_cell_celltype_ok.round(6)] = True
-
-    # scale scores per cell type to make them more comparable between cell types (because some cell types have more markers etc.)
-    # this scaling happens per celtype over the different cells
-    if scaling == "MinMax":
-        # if you chose this the '- mean_expression' you did before does not have an effect
-        scores_cell_celltype = scores_cell_celltype.apply(lambda x: (x - np.min(x)) / (np.max(x) - np.min(x)))
-
-    if scaling == "ZeroMax":
-        scores_cell_celltype = scores_cell_celltype.apply(
-            lambda x: (x) / (np.max(x))
-        )  # (~ min max scaling with min = 0)
-
-    if scaling == "Nmarkers":
-        Nmarkers = marker_genes.sum(axis=0).to_list()
-        scores_cell_celltype = scores_cell_celltype.div(Nmarkers)
-        log.info("scaling based on number of markers per cell type")
-    if scaling == "Robust":
-        for cell_type in cell_types:
-            if np.percentile(scores_cell_celltype[cell_type], scale_score_q) < np.percentile(
-                scores_cell_celltype[cell_type], 100 - scale_score_q
-            ):
-                scores_cell_celltype[cell_type] = (
-                    scores_cell_celltype[cell_type] - np.percentile(scores_cell_celltype[cell_type], scale_score_q)
-                ) / (
-                    np.percentile(scores_cell_celltype[cell_type], 100 - scale_score_q)
-                    - np.percentile(scores_cell_celltype[cell_type], scale_score_q)
-                )
-
-            else:  # MinMax scaling if percentiles are equal
-                scores_cell_celltype[cell_type] = (
-                    scores_cell_celltype[cell_type] - np.min(scores_cell_celltype[cell_type])
-                ) / (np.max(scores_cell_celltype[cell_type]) - np.min(scores_cell_celltype[cell_type]))
-
-    if scaling == "Rank":
-        for cell_type in cell_types:
-            scores_cell_celltype[cell_type] = scores_cell_celltype[cell_type].rank(pct=True)
-
-    # cell is annotated with the cell type with the highest score (+ this highest score is above min_score)
-    to_return = scores_cell_celltype.copy(deep=True)
-    scores_cell_celltype[scores_cell_celltype_ok == False] = 0  # np.nan  # noqa: E712 TODO
-    # change the values of keys in list
-
-    # cleanliness of each annotation is calculated
-    # max_scores = scores_cell_celltype.max(axis=1)
-    # second_scores = scores_cell_celltype.apply(lambda x: x.nlargest(2).values[-1], axis=1)
-    max_scores, second_scores = (
-        np.sort(scores_cell_celltype.values)[:, -1],
-        np.sort(scores_cell_celltype.values)[:, -2:-1],
-    )
-    # make dataframes from max and second scores
-    max_scores = pd.DataFrame(max_scores, index=scores_cell_celltype.index)
-    second_scores = pd.DataFrame(second_scores, index=scores_cell_celltype.index)
-    cleanliness = (max_scores - second_scores) / ((max_scores + second_scores + 0.0000001) / 2)
-    # make cleanliness into a pd dataframe wxith cells as rows
-    # cleanliness = pd.DataFrame(cleanliness, index=scores_cell_celltype.index)
-
-    scores_cell_celltype[scores_cell_celltype_ok == False] = np.nan  # noqa: E712 TODO
-    sc_cell_cellt = scores_cell_celltype.idxmax(axis=1).to_dict()
-
-    unknown_cells = [k for k, v in sc_cell_cellt.items() if pd.isnull(v)]
-
-    for i in unknown_cells:
-        sc_cell_cellt[i] = _UNKNOWN_CELLTYPE_KEY
-    sc_cell_cellt = {str(k): v for k, v in sc_cell_cellt.items()}
-    adata.obs["annotation_own_score_genes" + suffix] = sc_cell_cellt.values()
-
-    adata.obs["score_celltype_own_score_genes" + suffix] = max_scores.values
-    adata.obs["second_score_celltype_own_score_genes" + suffix] = second_scores.values
-    adata.obs["cleanliness_own_score_genes" + suffix] = cleanliness.values
-    adata.uns["own_score_genes" + suffix] = scores_cell_celltype
-
-    return adata, to_return
 
 
 def cluster_cleanliness(

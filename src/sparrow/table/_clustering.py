from __future__ import annotations

import inspect
from types import MappingProxyType
from typing import Any, Callable, Iterable, Mapping

import pandas as pd
import scanpy as sc
from anndata import AnnData
from sklearn.cluster import KMeans
from spatialdata import SpatialData

from sparrow.table._table import ProcessTable, _add_table_layer
from sparrow.utils.pylogger import get_pylogger

log = get_pylogger(__name__)


def kmeans(
    sdata: SpatialData,
    labels_layer: str | list[str] | None,
    table_layer: str,
    output_layer: str,
    calculate_umap: bool = True,
    rank_genes: bool = True,  # TODO move this to other function
    n_neighbors: int = 35,  # ignored if calculate_umap=False
    n_pcs: int = 17,  # ignored if calculate_umap=False
    n_clusters: int = 5,
    key_added="kmeans",
    index_names_var: Iterable[str] | None = None,
    index_positions_var: Iterable[int] | None = None,
    random_state: int = 100,
    overwrite: bool = False,
    **kwargs,  # keyword arguments for _kmeans
):
    """
    Applies KMeans clustering on the `table_layer` of the SpatialData object with optional UMAP calculation and gene ranking.

    This function executes the KMeans clustering algorithm (via `sklearn.cluster.KMeans`) on spatial data encapsulated by a SpatialData object.
    It optionally computes a UMAP (Uniform Manifold Approximation and Projection) for dimensionality reduction
    and ranks genes based on their contributions to the clustering. The clustering results, along with optional
    UMAP and gene ranking, are added to the `sdata.tables[output_layer]` for downstream analysis.

    Parameters
    ----------
    sdata
        The input SpatialData object.
    labels_layer
        The labels layer(s) of `sdata` used to select the cells via the _REGION_KEY in `sdata.tables[table_layer].obs`.
        Note that if `output_layer` is equal to `table_layer` and overwrite is True,
        cells in `sdata.tables[table_layer]` linked to other `labels_layer` (via the _REGION_KEY), will be removed from `sdata.tables[table_layer]`.
        If a list of labels layers is provided, they will therefore be clustered together (e.g. multiple samples).
    table_layer
        The table layer in `sdata` on which to perform clustering.
    output_layer
        The output table layer in `sdata` to which table layer with results of clustering will be written.
    calculate_umap
        If True, calculates a UMAP via `scanpy.tl.umap` for visualization of computed clusters.
    rank_genes
        If True, ranks genes based on their contributions to the clusters via `scanpy.tl.rank_genes_groups`. TODO: To be moved to a separate function.
    n_neighbors
        The number of neighbors to consider when calculating neighbors via `scanpy.pp.neighbors`. Ignored if `calculate_umap` is False.
    n_pcs
        The number of principal components to use when calculating neighbors via `scanpy.pp.neighbors`. Ignored if `calculate_umap` is False.
    n_clusters
        The number of clusters to form.
    key_added
        The key under which the clustering results are added to the SpatialData object (in `sdata.tables[table_layer].obs`).
    index_names_var
        List of index names to subset in `sdata.tables[table_layer].var`. If None, `index_positions_var` will be used if not None.
    index_positions_var
        List of integer positions to subset in `sdata.tables[table_layer].var`. Used if `index_names_var` is None.
    random_state
        A random state for reproducibility of the clustering.
    overwrite
        If True, overwrites the `output_layer` if it already exists in `sdata`.
    **kwargs
        Additional keyword arguments passed to the KMeans algorithm.

    Returns
    -------
    The input `sdata` with the clustering results added.

    Notes
    -----
    - The function adds a table layer, adding clustering labels, and optionally UMAP coordinates
      and gene rankings, facilitating downstream analyses and visualization.
    - Gene ranking based on cluster contributions is intended for identifying marker genes that characterize each cluster.

    Warnings
    --------
    - The function is intended for use with spatial omics data. Input data should be appropriately preprocessed
      (e.g. via `sp.tb.preprocess_transcriptomics` or `sp.tb.preprocess_proteomics`) to ensure meaningful clustering results.
    - The `rank_genes` functionality is marked for relocation to enhance modularity and clarity of the codebase.

    See Also
    --------
    sparrow.tb.preprocess_transcriptomics : preprocess transcriptomics data.
    sparrow.tb.preprocess_proteomics : preprocess proteomics data.
    """
    cluster = Cluster(sdata, labels_layer=labels_layer, table_layer=table_layer)
    cluster.cluster(
        output_layer=output_layer,
        cluster_callable=_kmeans,
        key_added=key_added,
        index_names_var=index_names_var,
        index_positions_var=index_positions_var,
        calculate_umap=calculate_umap,
        calculate_neighbors=False,
        rank_genes=rank_genes,
        neigbors_kwargs={"n_neighbors": n_neighbors, "n_pcs": n_pcs, "random_state": random_state},
        umap_kwargs={"random_state": random_state},
        n_clusters=n_clusters,
        random_state=random_state,
        overwrite=overwrite,
        **kwargs,
    )

    return sdata


def leiden(
    sdata: SpatialData,
    labels_layer: str | list[str] | None,
    table_layer: str,
    output_layer: str,
    calculate_umap: bool = True,
    calculate_neighbors: bool = True,
    rank_genes: bool = True,  # TODO move this to other function
    n_neighbors: int = 35,
    n_pcs: int = 17,
    resolution: float = 0.8,
    key_added: str = "leiden",
    index_names_var: Iterable[str] | None = None,
    index_positions_var: Iterable[int] | None = None,
    random_state: int = 100,
    overwrite: bool = False,
    **kwargs,
):
    """
    Applies leiden clustering on the `table_layer` of the SpatialData object with optional UMAP calculation and gene ranking.

    This function executes the leiden clustering algorithm (via `sc.tl.leiden`) on spatial data encapsulated by a SpatialData object.
    It optionally computes a UMAP (Uniform Manifold Approximation and Projection) for dimensionality reduction
    and ranks genes based on their contributions to the clustering. The clustering results, along with optional
    UMAP and gene ranking, are added to the `sdata.tables[output_layer]` for downstream analysis.

    Parameters
    ----------
    sdata
        The input SpatialData object.
    labels_layer
        The labels layer(s) of `sdata` used to select the cells via the _REGION_KEY in `sdata.tables[table_layer].obs`.
        Note that if `output_layer` is equal to `table_layer` and overwrite is True,
        cells in `sdata.tables[table_layer]` linked to other `labels_layer` (via the _REGION_KEY), will be removed from `sdata.tables[table_layer]`.
        If a list of labels layers is provided, they will therefore be clustered together (e.g. multiple samples).
    table_layer:
        The table layer in `sdata` on which to perform clustering on.
    output_layer
        The output table layer in `sdata` to which table layer with results of clustering will be written.
    calculate_umap
        If True, calculates a UMAP via `scanpy.tl.umap` for visualization of computed clusters.
    calculate_neighbors
        If True, calculates neighbors via `scanpy.pp.neighbors` required for leiden clustering. Set to False if neighbors are already calculated for `sdata.tables[table_layer]`.
    rank_genes
        If True, ranks genes based on their contributions to the clusters via `scanpy.tl.rank_genes_groups`. TODO: To be moved to a separate function.
    n_neighbors
        The number of neighbors to consider when calculating neighbors via `scanpy.pp.neighbors`. Ignored if `calculate_umap` is False.
    n_pcs
        The number of principal components to use when calculating neighbors via `scanpy.pp.neighbors`. Ignored if `calculate_umap` is False.
    resolution
        Cluster resolution passed to `scanpy.tl.leiden`.
    key_added
        The key under which the clustering results are added to the SpatialData object (in `sdata.tables[table_layer].obs`).
    index_names_var
        List of index names to subset in `sdata.tables[table_layer].var`. If None, `index_positions_var` will be used if not None.
    index_positions_var
        List of integer positions to subset in `sdata.tables[table_layer].var`. Used if `index_names_var` is None.
    random_state
        A random state for reproducibility of the clustering.
    overwrite
        If True, overwrites the `output_layer` if it already exists in `sdata`.
    **kwargs
        Additional keyword arguments passed to the leiden clusteting algorithm.

    Returns
    -------
    The input `sdata` with the clustering results added.

    Notes
    -----
    - The function updates the SpatialData object in-place, adding clustering labels, and optionally UMAP coordinates
      and gene rankings, facilitating downstream analyses and visualization.
    - Gene ranking based on cluster contributions is intended for identifying marker genes that characterize each cluster.

    Warnings
    --------
    - The function is intended for use with spatial omics data. Input data should be appropriately preprocessed
      (e.g. via `sp.tb.preprocess_transcriptomics` or `sp.tb.preprocess_proteomics`) to ensure meaningful clustering results.
    - The `rank_genes` functionality is marked for relocation to enhance modularity and clarity of the codebase.

    See Also
    --------
    sparrow.tb.preprocess_transcriptomics : preprocess transcriptomics data.
    sparrow.tb.preprocess_proteomics : preprocess proteomics data.
    """
    cluster = Cluster(sdata, labels_layer=labels_layer, table_layer=table_layer)
    sdata = cluster.cluster(
        output_layer=output_layer,
        cluster_callable=_leiden,
        key_added=key_added,
        index_names_var=index_names_var,
        index_positions_var=index_positions_var,
        calculate_umap=calculate_umap,
        calculate_neighbors=calculate_neighbors,
        rank_genes=rank_genes,
        neigbors_kwargs={"n_neighbors": n_neighbors, "n_pcs": n_pcs, "random_state": random_state},
        umap_kwargs={"random_state": random_state},
        resolution=resolution,
        random_state=random_state,
        overwrite=overwrite,
        **kwargs,  # keyword arguments for _leiden
    )
    return sdata


def _kmeans(
    adata: AnnData,
    key_added: str = "kmeans",
    **kwargs,
) -> AnnData:
    kmeans = KMeans(**kwargs).fit(adata.X)
    adata.obs[key_added] = pd.Categorical(kmeans.labels_)
    return adata


def _leiden(
    adata: AnnData,
    key_added: str = "leiden",
    resolution: float = 0.8,
    **kwargs,  # kwargs passed to leiden
) -> AnnData:
    if "neighbors" not in adata.uns.keys():
        raise RuntimeError(
            "Please first compute neighbors before calculating leiden cluster, by passing 'calculate_neighbors=True' to 'sp.tb.leiden'"
        )

    sc.tl.leiden(adata, resolution=resolution, key_added=key_added, **kwargs)

    return adata


class Cluster(ProcessTable):
    def _perform_clustering(self, adata: AnnData, cluster_callable: Callable, key_added: str, **kwargs):
        """Perform the specified clustering on the AnnData object."""
        cluster_callable(adata, key_added=key_added, **kwargs)

    def cluster(
        self,
        output_layer: str,
        cluster_callable: Callable = _leiden,  # callable that takes in adata and returns adata with adata.obs[ "key_added" ] column added.
        key_added: str = "leiden",
        index_names_var: Iterable[str] | None = None,
        index_positions_var: Iterable[int] | None = None,
        calculate_umap: bool = True,
        calculate_neighbors: bool = True,
        rank_genes: bool = True,
        neigbors_kwargs: Mapping[str, Any] = MappingProxyType({}),  # keyword arguments passed to sc.pp.neighbors
        umap_kwargs: Mapping[str, Any] = MappingProxyType({}),  # keyword arguments passed to sc.tl.umap
        overwrite: bool = False,
        **kwargs,
    ) -> SpatialData:
        """Run the preprocessing, optional neighborhood graph computation, optional UMAP computation, and clustering on 'sdata.table'."""
        adata = self._get_adata(index_names_var=index_names_var, index_positions_var=index_positions_var)

        if calculate_neighbors:
            if "neighbors" in adata.uns.keys():
                log.warning(
                    "'neighbors' already in 'adata.uns', recalculating neighbors. Consider passing 'calculate_neigbors=False'."
                )
<<<<<<< HEAD
            sc.pp.neighbors(adata, copy=False, **neigbors_kwargs)
        if calculate_umap:
            if "neighbors" not in adata.uns.keys():
                log.info("'neighbors not in 'adata.uns', computing neighborhood graph before calculating umap.")
                sc.pp.neighbors(adata, copy=False, **neigbors_kwargs)
            sc.tl.umap(adata, copy=False, **umap_kwargs)
=======
            self._type_check_before_pca(adata)
            sc.pp.neighbors(adata, **neigbors_kwargs)
        if calculate_umap:
            if "neighbors" not in adata.uns.keys():
                log.info("'neighbors not in 'adata.uns', computing neighborhood graph before calculating umap.")
                self._type_check_before_pca(adata)
                sc.pp.neighbors(adata, **neigbors_kwargs)
            sc.tl.umap(adata, **umap_kwargs)
>>>>>>> 4317e375

        if key_added in adata.obs.columns:
            log.warning(f"The column '{key_added}' already exists in the Anndata object. Proceeding to overwrite it.")

        self._sanity_check(cluster_callable=cluster_callable)
        self._perform_clustering(adata, cluster_callable=cluster_callable, key_added=key_added, **kwargs)
        assert key_added in adata.obs.columns

        # TODO move this ranking of genes to somewhere else
        if rank_genes:
            sc.tl.rank_genes_groups(adata, groupby=key_added, method="wilcoxon")

        self.sdata = _add_table_layer(
            self.sdata,
            adata=adata,
            output_layer=output_layer,
            region=self.labels_layer,
            overwrite=overwrite,
        )

        return self.sdata

    def _sanity_check(self, cluster_callable: Callable):
        assert (
            "key_added" in inspect.signature(cluster_callable).parameters
        ), f"Callable '{cluster_callable.__name__}' must include the parameter 'key_added'."<|MERGE_RESOLUTION|>--- conflicted
+++ resolved
@@ -278,14 +278,6 @@
                 log.warning(
                     "'neighbors' already in 'adata.uns', recalculating neighbors. Consider passing 'calculate_neigbors=False'."
                 )
-<<<<<<< HEAD
-            sc.pp.neighbors(adata, copy=False, **neigbors_kwargs)
-        if calculate_umap:
-            if "neighbors" not in adata.uns.keys():
-                log.info("'neighbors not in 'adata.uns', computing neighborhood graph before calculating umap.")
-                sc.pp.neighbors(adata, copy=False, **neigbors_kwargs)
-            sc.tl.umap(adata, copy=False, **umap_kwargs)
-=======
             self._type_check_before_pca(adata)
             sc.pp.neighbors(adata, **neigbors_kwargs)
         if calculate_umap:
@@ -294,7 +286,6 @@
                 self._type_check_before_pca(adata)
                 sc.pp.neighbors(adata, **neigbors_kwargs)
             sc.tl.umap(adata, **umap_kwargs)
->>>>>>> 4317e375
 
         if key_added in adata.obs.columns:
             log.warning(f"The column '{key_added}' already exists in the Anndata object. Proceeding to overwrite it.")

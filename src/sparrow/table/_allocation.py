--- conflicted
+++ resolved
@@ -30,17 +30,12 @@
     overwrite: bool = False,
 ) -> SpatialData:
     """
-<<<<<<< HEAD
     Allocates transcripts to cells via provided `labels_layer` and `points_layer` and returns updated SpatialData augmented with a table layer (`sdata.tables[output_layer]`) holding the AnnData object with cell counts.
-=======
-    Allocates transcripts to cells via provided `shapes_layer`/`table_layer` and `points_layer` and returns updated SpatialData augmented with a table attribute holding the AnnData object with cell counts.
->>>>>>> 29a51a75
 
     Parameters
     ----------
     sdata
         The SpatialData object.
-<<<<<<< HEAD
     labels_layer : str, optional
         The labels layer (i.e. segmentation mask) in `sdata` to be used to allocate the transcripts to cells.
     points_layer: str, optional
@@ -48,21 +43,6 @@
     output_layer: str, optional
         The table layer in `sdata` in which to save the AnnData object with the transcripts counts per cell.
     chunks : Optional[str | int | tuple[int, ...]], default=10000
-=======
-    labels_layer
-        The layer in `sdata` that contains the masks corresponding to the shapes layer
-        (possibly before performing operation on the shapes layer, such as calculating voronoi expansion).
-        Only used for determining offset if `allocate_from_shapes_layer` is True.
-    shapes_layer
-        The layer in `sdata` that contains the boundaries of the segmentation mask, by default "segmentation_mask_boundaries".
-        Required if `allocate_from_shapes_layer` is True.
-    points_layer
-        The layer in `sdata` that contains the transcripts.
-    allocate_from_shapes_layer
-        Whether to allocate transcripts using `shapes_layer` or `labels_layer`.
-        Only supported if `shapes_layer` contains 2D polygons.
-    chunks
->>>>>>> 29a51a75
         Chunk sizes for processing. Can be a string, integer or tuple of integers.
         Consider setting the chunks to a relatively high value to speed up processing
         (>10000, or only chunk in z-dimension if data is 3D, and one z-slice fits in memory),

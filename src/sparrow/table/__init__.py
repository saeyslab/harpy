--- conflicted
+++ resolved
@@ -8,14 +8,11 @@
 from ._preprocess import preprocess_proteomics, preprocess_transcriptomics
 from ._regionprops import add_regionprop_features
 from ._table import correct_marker_genes, filter_on_size
-<<<<<<< HEAD
 from .pixel_clustering._create_pixel_matrix import create_pixel_matrix
-=======
->>>>>>> dd2ff0fa
 
 log = get_pylogger(__name__)
 
 try:
     from ._clustering import flowsom
 except ImportError:
-    log.warning("'flowsom' not installed, 'sp.tb.flowsom' will not be available.")+    log.warning("'flowsom' not installed, 'sp.tb.flowsom' will not be available .")
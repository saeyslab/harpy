--- conflicted
+++ resolved
@@ -29,13 +29,8 @@
     path_count_matrix
         Path to the file containing the transcripts information specific to Resolve.
         Expected to contain x, y coordinates and a gene name.
-<<<<<<< HEAD
-    overwrite: bool, default=False
+    overwrite
         If True overwrites the `output_layer` (a points layer) if it already exists.
-=======
-    overwrite
-        If True overwrites the element (points layer) if it already exists.
->>>>>>> 29a51a75
 
     Returns
     -------
@@ -73,13 +68,8 @@
         Expected to contain x, y coordinates and a gene name.
     path_transform_matrix
         Path to the transformation matrix for the affine transformation.
-<<<<<<< HEAD
     overwrite: bool, default=False
         If True overwrites the `output_layer` (a points layer) if it already exists.
-=======
-    overwrite
-        If True overwrites the element (points layer) if it already exists.
->>>>>>> 29a51a75
 
     Returns
     -------
@@ -115,13 +105,8 @@
     path_count_matrix
         Path to the file containing the transcripts information specific to Stereoseq.
         Expected to contain x, y coordinates, gene name, and a midcount column.
-<<<<<<< HEAD
     overwrite: bool, default=False
         If True overwrites the `output_layer` (a points layer) if it already exists.
-=======
-    overwrite:
-        If True overwrites the element (points layer) if it already exists.
->>>>>>> 29a51a75
 
     Returns
     -------
@@ -178,19 +163,11 @@
         This file should contain a 3x3 transformation matrix for the affine transformation.
         The matrix defines the linear transformation to be applied to the coordinates of the transcripts.
         If no transform matrix is specified, the identity matrix will be used.
-<<<<<<< HEAD
     output_layer: str, default='transcripts'.
         Name of the points layer of the SpatialData object to which the transcripts will be added.
     overwrite: bool, default=False
         If True overwrites the `output_layer` (a points layer) if it already exists.
     debug : bool, default=False
-=======
-    points_layer
-        Name of the points layer of the SpatialData object to which the transcripts will be added.
-    overwrite
-        If True overwrites the element (points layer) if it already exists.
-    debug
->>>>>>> 29a51a75
         If True, a sample of the data is processed for debugging purposes.
     column_x
         Column index of the X coordinate in the count matrix.

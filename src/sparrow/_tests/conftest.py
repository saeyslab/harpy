import os
from pathlib import Path

import pyrootutils
import pytest
from hydra import compose, initialize
from hydra.core.global_hydra import GlobalHydra
from hydra.core.hydra_config import HydraConfig
from omegaconf import DictConfig
from spatialdata import read_zarr

import sparrow as sp
from sparrow.datasets.cluster_blobs import cluster_blobs
from sparrow.datasets.pixie_example import pixie_example


@pytest.fixture(scope="function")
def cfg_pipeline_global() -> DictConfig:
    # Expecting pytest to be run from the root dir. config_path should be relative to this file
    # The data_dir needs to be overwritten to point to the test data

    root = str(pyrootutils.setup_root(os.getcwd(), dotenv=True, pythonpath=True))

    with initialize(version_base="1.2", config_path="../configs"):
        cfg = compose(
            config_name="pipeline",
            overrides=[
                f"paths.data_dir={root}/src/sparrow/_tests/test_data",
                "dataset.data_dir=${paths.data_dir}",
                "dataset.image=${dataset.data_dir}/20272_slide1_A1-1_DAPI_4288_2144.tiff",
                "dataset.coords=${dataset.data_dir}/20272_slide1_A1-1_results_4288_2144.txt",
                "dataset.markers=${dataset.data_dir}/dummy_markers.csv",
                "allocate.delimiter='\t'",
                "allocate.column_x=0",
                "allocate.column_y=1",
                "allocate.column_gene=3",
                "segmentation=cellpose",
            ],
            return_hydra_config=True,
        )
        HydraConfig().set_config(cfg)

    return cfg


# this is called by each test which uses `cfg_pipeline` arg
# each test generates its own temporary logging path
@pytest.fixture(scope="function")
def cfg_pipeline(cfg_pipeline_global, tmp_path):
    cfg = cfg_pipeline_global.copy()

    cfg.paths.output_dir = str(tmp_path)

    yield cfg

    GlobalHydra.instance().clear()


@pytest.fixture
def sdata_multi_c(tmpdir):
    root = str(pyrootutils.setup_root(os.getcwd(), dotenv=True, pythonpath=True))
    path = f"{root}/src/sparrow/_tests/test_data/multi_channel_zarr"
    sdata_path = os.path.join(path, "sdata.zarr")
    sdata = read_zarr(sdata_path)
    # backing store for specific unit test
    sdata.write(os.path.join(tmpdir, "sdata.zarr"))
    sdata = read_zarr(os.path.join(tmpdir, "sdata.zarr"))
    yield sdata


@pytest.fixture
def sdata_transcripts(tmpdir):
    root = str(pyrootutils.setup_root(os.getcwd(), dotenv=True, pythonpath=True))
    path = f"{root}/src/sparrow/_tests/test_data/transcriptomics_zarr"
    sdata_path = os.path.join(path, "sdata_transcriptomics.zarr")
    sdata = read_zarr(sdata_path)
    # backing store for specific unit test
    sdata.write(os.path.join(tmpdir, "sdata_transcriptomics.zarr"))
    sdata = read_zarr(os.path.join(tmpdir, "sdata_transcriptomics.zarr"))
    # allocate in the fixture, because var_names do not seem to be retained when cloning from repo (mac <-> linux?)
    sdata = sp.tb.allocate(
        sdata,
        labels_layer="segmentation_mask",
        points_layer="transcripts",
        output_layer="table_transcriptomics",
        overwrite=True,
    )
<<<<<<< HEAD
=======

>>>>>>> 4317e375
    sdata = sp.tb.preprocess_transcriptomics(
        sdata,
        labels_layer="segmentation_mask",
        table_layer="table_transcriptomics",
<<<<<<< HEAD
        output_layer="table_transcriptomics_preprocess",
        overwrite=True,
    )
    sdata = sp.tb.leiden(
        sdata,
        labels_layer="segmentation_mask",
        table_layer="table_transcriptomics_preprocess",
=======
        output_layer="table_transcriptomics_preprocessed",
        overwrite=True,
    )

    sdata = sp.tb.leiden(
        sdata,
        labels_layer="segmentation_mask",
        table_layer="table_transcriptomics_preprocessed",
>>>>>>> 4317e375
        output_layer="table_transcriptomics_cluster",
        key_added="leiden",
        random_state=100,
        overwrite=True,
    )
    yield sdata


@pytest.fixture
def sdata_blobs():
    sdata = cluster_blobs(
        shape=(512, 512), n_cell_types=10, n_cells=100, noise_level_channels=1.2, noise_level_nuclei=1.2, seed=10
    )
    yield sdata


@pytest.fixture
def sdata_pixie():
    sdata = pixie_example()
    yield sdata


@pytest.fixture
def path_dataset_markers(tmpdir):
    root = str(pyrootutils.setup_root(os.getcwd(), dotenv=True, pythonpath=True))
    path = f"{root}/src/sparrow/_tests/test_data/dummy_markers.csv"
    return Path(path)<|MERGE_RESOLUTION|>--- conflicted
+++ resolved
@@ -85,23 +85,11 @@
         output_layer="table_transcriptomics",
         overwrite=True,
     )
-<<<<<<< HEAD
-=======
 
->>>>>>> 4317e375
     sdata = sp.tb.preprocess_transcriptomics(
         sdata,
         labels_layer="segmentation_mask",
         table_layer="table_transcriptomics",
-<<<<<<< HEAD
-        output_layer="table_transcriptomics_preprocess",
-        overwrite=True,
-    )
-    sdata = sp.tb.leiden(
-        sdata,
-        labels_layer="segmentation_mask",
-        table_layer="table_transcriptomics_preprocess",
-=======
         output_layer="table_transcriptomics_preprocessed",
         overwrite=True,
     )
@@ -110,7 +98,6 @@
         sdata,
         labels_layer="segmentation_mask",
         table_layer="table_transcriptomics_preprocessed",
->>>>>>> 4317e375
         output_layer="table_transcriptomics_cluster",
         key_added="leiden",
         random_state=100,

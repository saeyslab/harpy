--- conflicted
+++ resolved
@@ -31,16 +31,11 @@
 [options]
 packages = find:
 install_requires =
-<<<<<<< HEAD
     # TODO: wait on https://github.com/scverse/spatialdata/pull/442
     spatialdata @ git+https://git@github.com/berombau/spatialdata.git
     #spatialdata @ git+https://github.com/scverse/spatialdata.git@feature/incremental_io
     ome-zarr>=0.9.0
-    squidpy>=1.2.0
-=======
-    spatialdata>=0.0.9
     squidpy>=1.5.0
->>>>>>> 47d66935
     scanpy>=1.9.1
     voronoi-diagram-for-polygons>=0.1.6
     rasterio>=1.3.2
